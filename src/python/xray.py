--- conflicted
+++ resolved
@@ -762,22 +762,13 @@
         force_no_gpu : bool
             Run the (slow) CPU version of this function.
     
-<<<<<<< HEAD
-    Returns
-    -------
-    shot : odin.xray.Shot
-        A shot instance, containing the simulated shot.
-    """
+        Returns
+        -------
+        shot : odin.xray.Shot
+            A shot instance, containing the simulated shot.
+        """
         I = simulate_shot(traj, num_molecules, detector, traj_weights, 
                           force_no_gpu, device_id=device_id)
-=======
-        Returns
-        -------
-        shot : odin.xray.Shot
-            A shot instance, containing the simulated shot.
-        """
-        I = simulate_shot(traj, num_molecules, detector, traj_weights, force_no_gpu)
->>>>>>> 062d9eba
         shot = Shot(I, detector)
         return shot
         
