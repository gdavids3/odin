# THIS FILE IS PART OF ODIN


"""
Classes, methods, functions for use with xray scattering experiments.
"""

# ---------------- #
IGNORE_NAN = True  #
# ---------------- #

import logging
logging.basicConfig()
logger = logging.getLogger(__name__)

import cPickle
<<<<<<< HEAD
=======
import numpy as np
from scipy import interpolate, fftpack, ndimage
>>>>>>> 549124d9
from bisect import bisect_left
import numpy as np
from scipy import fftpack, interpolate

from odin import utils
from odin import stats # module used for Shotset method "inter"
from odin.data import cromer_mann_params

from mdtraj import trajectory, io

# try to import the gpuscatter module
GPU = True
try:
    from odin import gpuscatter
except ImportError as e:
    logger.warning('Could not find `gpuscatter` module, proceeding without it.'
                   ' Note that this may break some functionality!')
    GPU = False



# ------------------------------------------------------------------------------
# FUNDAMENTAL CONSTANTS

h = 4.135677516e-15   # Planks constant | eV s
c = 299792458         # speed of light  | m / s

# ------------------------------------------------------------------------------


class Beam(object):
    """
    Class that converts energies, wavelengths, frequencies, and wavenumbers.
    Each instance of this class can represent a light source.
    
    Attributes
    ----------
    self.energy      (keV)
    self.wavelength  (angstroms)
    self.frequency   (Hz)
    self.wavenumber  (angular, inv. angstroms)
    """
    
    def __init__(self, flux, **kwargs):
        """
        Generate an instance of the Beam class.
        
        Parameters
        ----------
        flux : float
            The photon flux in the focal point of the beam.
        
        **kwargs : dict
            Exactly one of the following, in the indicated units
            -- energy:     keV
            -- wavelength: angstroms
            -- frequency:  Hz
            -- wavenumber: inverse angstroms
        """
        
        self.flux = flux
        
        # make sure we have only one argument
        if len(kwargs) != 1:
            raise ValueError('Expected exactly one argument, got %d' % (len(args)+1) )
        
        self.units = 'energy: keV, wavelengths: angstroms, frequencies: Hz, wavenumbers: inverse angstroms'
        
        # no matter what gets provided, go straight to energy and then
        # convert to the rest from there
        for key in kwargs:
                            
            if key == 'energy':
                self.energy = float(kwargs[key])
            
            elif key == 'wavenumber':
                self.wavenumber = float(kwargs[key])
                self.energy = self.wavenumber * h * c * 10.**7. / (2.0 * np.pi)
                
            elif key == 'wavelength':
                self.wavelength = float(kwargs[key])
                self.energy = h * c * 10.**7. / self.wavelength
                
            elif key == 'frequency':
                self.frequency = float(kwargs[key])
                self.energy = self.frequency * h
                
            else:
                raise ValueError('%s not a recognized kwarg' % key)
        
        # perform the rest of the conversions
        self.wavelength = h * c * 10.**7. / self.energy
        self.wavenumber = 2.0 * np.pi / self.wavelength
        self.frequency = self.energy * (1000. / h)
        
        # some aliases
        self.k = self.wavenumber
    
    
class Detector(Beam):
    """
    Class that provides a plethora of geometric specifications for a detector
    setup. Also provides loading and saving of detector geometries.
    """
    
    def __init__(self, xyz, path_length, k, xyz_type='explicit', 
                 coord_type='cartesian'):
        """
        Instantiate a Detector object.
        
        Detector objects provide a handle for the many representations of
        detector geometry in scattering experiments, namely:
        
        -- real space
        -- real space in polar coordinates
        -- reciprocal space (q-space)
        -- reciprocal space in polar coordinates (q, theta, phi)
        
        Parameters
        ----------
        xyz : ndarray (OR sometimes list, see xyz_type kwarg)
            An n x 3 array specifying the (x,y,z) positions of each pixel.
            
        path_length : float
            The distance between the sample and the detector, in the same units
            as the pixel dimensions in the input file.
            
        k : float or odin.xray.Beam
            The wavenumber of the incident beam to use. Optionally A Beam 
            object, defining the beam energy.
            
        Optional Parameters
        -------------------            
        xyz_type : str, {'explicit', 'implicit'}
            Choose between an explicit and implicit detector type. If explicit,
            then `xyz` is an array explicitly definining the xyz coordinates of
            each pixel. If implicit, then `xyz` is a `grid_list` that 
            implicitly specifies the detector pixels. See the factor function 
            Detector.from_basis() for extensive documentation of this feature,
            and a handle for constructing detectors of this type.
            
        coord_type : str {'cartesian', 'polar'}
            Indicate the most natural representation of your detector. This
            only affects downstream performance, not behavior. If you don't know,
            choose 'cartesian'.
        """
        
        if xyz_type == 'explicit':
            
            if type(xyz) != np.ndarray:
                raise ValueError('Explicit xyz pixels required, `xyz` must be np.ndarray')
            
            self._pixels = xyz
            self._grid_list = None
            
            self.num_pixels = xyz.shape[0]
            self._xyz_type = 'explicit'
                
        elif xyz_type == 'implicit':
            
            # I am being a little tricky here -- by passing the grid_list into
            # the xyz argument. The safety of this move is predicated on
            # the user employing the xyz_type kwarg appropriately. Hopefully 
            # this doesn't cause too much trouble later... -- TJL
            
            if type(xyz) != list:
                raise ValueError('Implicit xyz pixels required, `xyz` must be list')
            self._xyz_type = 'implicit'
            
            self._grid_list  = xyz
            self.num_pixels = np.sum([ b[1][0]*b[1][1]*b[1][2] for b in self._grid_list ])
            self._pixels    = None
            
        else:
            raise ValueError("`xyz_type` must be one of {'explicit', 'implicit'}")
        
        
        # parse wavenumber
        if isinstance(k, Beam):
            self.k = k.wavenumber
        elif type(k) in [float, np.float64, np.float32]:
            self.k = k
        else:
            raise ValueError('`k` must be a float or odin.xray.Beam')
        
        if coord_type in ['cartesian', 'polar']:
            self.coord_type = coord_type
        else:
            raise ValueError("`coord_type` must be one of {'cartesian', 'polar'}")
        
        self.path_length = path_length
        
        
    @classmethod
    def from_basis(cls, grid_list, path_length, k):
        """
        Factory function - generate a detector object from an implicit "basis"
        scheme, where the detector is a set of rectangular grids specified by
        an x/y/z-spacing and size, rather than explicit x/y/z coords.
        
        This method provides optimal memory performance. It is slightly more
        abstract to instantiate, but if your data conforms to this kind of
        representation, we recommend using it (especially for large datasets).
        
        Parameters
        ----------
        grid_list : list
            A list of detector arrays, specificed "implicitly" by the following
            scheme: 
            
                -- A corner position (top left corner)
                -- x-basis, y-basis, z-basis vectors, aka the pixel spacing
                -- array shape (detector dimensions)
             
            This method then generates a detector object by building a grid 
            specifed by these parameters - e.g. if the x/y-basis vectors are
            both unit vectors, and shape is (10, 10), you'd get an xyz array
            with pixels of the form (0,0), (0,1), (0,2), ... (10,10).
            
            The `grid_list` argument then should be a list-of-tuples of the form
            
                grid_list = [ ( basis, shape, corner ) ]
            
            where
            
                basis   : tuple of floats (x_basis, y_basis, z_basis)
                shape   : tuple of floats (x_size, y_size, z_size)
                corner  : tuple of floats (x_corner, y_corner, z_corner)
            
            Each item in the list gets instatiated as a different detector
            "array", but all are included into the same detector object.
            
        path_length : float
            The distance between the sample and the detector, in the same units
            as the pixel dimensions in the input file.

        k : float or odin.xray.Beam
            The wavenumber of the incident beam to use. Optionally A Beam 
            object, defining the beam energy.
        """
        if type(grid_list) == tuple: # be generous...
            grid_list = [grid_list]
        d = Detector(grid_list, path_length, k, xyz_type='implicit')
        return d
      
        
    def implicit_to_explicit(self):
        """
        Convert an implicit detector to an explicit one (where the xyz pixels
        are stored in memory).
        """
        if not self.xyz_type == 'implicit':
            raise Exception('Detector must have xyz_type implicit for conversion.')
        self._pixels = self.xyz
        self._xyz_type = 'explicit'
        return
        
             
    @property
    def xyz_type(self):
        return self._xyz_type
        
        
    @property
    def xyz(self):
        if self.xyz_type == 'explicit':
            return self._pixels
        elif self.xyz_type == 'implicit':
            return np.concatenate( [self._grid_from_implicit(*t) for t in self._grid_list] )
        
        
    def _grid_from_implicit(self, basis, size, corner):
        """
        From an x, y, z basis vector set, and the dimensions of the grid,
        generates an explicit xyz grid.
        """
        
        assert self.xyz_type == 'implicit'
        
        if basis[0] != 0.0:
            x_pixels = np.arange(0, basis[0]*size[0], basis[0])
        else:
            x_pixels = np.zeros( size[0] )
        
        if basis[1] != 0.0:
            y_pixels = np.arange(0, basis[1]*size[1], basis[1])
        else:
            y_pixels = np.zeros( size[1] )
        
        if basis[2] != 0.0:
            z_pixels = np.arange(0, basis[2]*size[2], basis[2])
        else:
            z_pixels = np.zeros( size[2] )
        
        x = np.repeat(x_pixels, size[1]*size[2])
        y = np.tile( np.repeat(y_pixels, size[2]), size[0] )
        z = np.tile(z_pixels, size[0]*size[1])

        xyz = np.vstack((x, y, z)).transpose()
        xyz += np.array(corner)
        
        assert xyz.shape[0] == size[0] * size[1] * size[2]
        assert xyz.shape[1] == 3
        
        return xyz
        
        
    @property
    def real(self):
        real = self.xyz.copy()
        real[:,2] += self.path_length
        return real
        
        
    @property
    def polar(self):
        return self._real_to_polar(self.real)
        
        
    @property
    def reciprocal(self):
        return self._real_to_reciprocal(self.real)
        
        
    @property
    def recpolar(self):
        a = self._real_to_recpolar(self.real)
        a[:,1] = 0.0 # convention, re: Dermen
        return a
        
        
    def _real_to_polar(self, xyz):
        """
        Convert the real-space representation to polar coordinates.
        """
        polar = self._to_polar(xyz)
        return polar
        
        
    def _real_to_reciprocal(self, xyz):
        """
        Convert the real-space to reciprocal-space in cartesian form.
        """
        
        # generate unit vectors in the pixel direction, origin at sample
        S = self.real.copy()
        S = self._unit_vector(S)
        
        # generate unit vectors in the z-direction
        S0 = np.zeros(xyz.shape)
        S0[:,2] = np.ones(xyz.shape[0])
        
        q = self.k * (S - S0)
        
        return q
        
        
    def _real_to_recpolar(self, xyz):
        """
        Convert the real-space to reciprocal-space in polar form, that is
        (|q|, theta , phi).
        """
        reciprocal_polar = self._to_polar( self._real_to_reciprocal(xyz) )
        return reciprocal_polar
        
        
    def _norm(self, vector):
        """
        Compute the norm of an n x m array of vectors, where m is the dimension.
        """
        if len(vector.shape) == 2:
            assert vector.shape[1] == 3
            norm = np.sqrt( np.sum( np.power(vector, 2), axis=1 ) )
        elif len(vector.shape) == 1:
            assert vector.shape[0] == 3
            norm = np.sqrt( np.sum( np.power(vector, 2) ) )
        else:
            raise ValueError('Shape of vector wrong')
        return norm
        
        
    def _unit_vector(self, vector):
        """
        Returns a unit-norm version of `vector`.
        
        Parameters
        ----------
        vector : ndarray, float
            An n x m vector of floats, where m is assumed to be the dimension
            of the space.
            
        Returns
        -------
        unit_vectors : ndarray,float
            An n x m vector, same as before, but now of unit length
        """

        norm = self._norm(vector)
        
        unit_vectors = np.zeros( vector.shape )
        for i in range(vector.shape[0]):
            unit_vectors[i,:] = vector[i,:] / norm[i]
        
        return unit_vectors
        
        
    def _to_polar(self, vector):
        """
        Converts n m-dimensional `vector`s to polar coordinates. By polar
        coordinates, I mean the cannonical physicist's (r, theta, phi), no
        2-theta business.
        """
        
        polar = np.zeros( vector.shape )
        
        polar[:,0] = self._norm(vector)
        polar[:,1] = np.arccos(vector[:,2] / (polar[:,0]+1e-16)) # cos^{-1}(z/r)
        polar[:,2] = utils.arctan3(vector[:,1], vector[:,0])     # y first!
        
        return polar
        
        
    @classmethod
    def generic(cls, spacing=0.25, lim=50.0, energy=10.0, flux=100.0, l=100.0, 
                force_explicit=False):
        """
        Generates a simple grid detector that can be used for testing
        (factory function). 

        Optional Parameters
        -------------------
        spacing : float
            The real-space grid spacing
        lim : float
            The upper and lower limits of the grid
        k : float
            Wavenumber of the beam
        l : float
            The path length from the sample to the detector, in the same units
            as the detector dimensions.

        Returns
        -------
        detector : odin.xray.Detector
            An instance of the detector that meets the specifications of the 
            parameters
            
            
        Optional Parameters
        -------------------
        force_explicit : bool
            Forces the detector to be xyz_type explicit. Mostly for debugging.
            Recommend keeping `False`.
        """
        
        beam = Beam(flux, energy=energy)

        if not force_explicit:
            
            basis = (spacing, spacing, 0.0)
            dim = 2*(lim / spacing) + 1
            shape = (dim, dim, 1)
            corner = (-lim, -lim, 0.0)
            basis_list = [(basis, shape, corner)]
            
            detector = Detector.from_basis(basis_list, l, beam)

        else:
            x = np.arange(-lim, lim+spacing, spacing)
            xx, yy = np.meshgrid(x, x)

            xyz = np.zeros((len(x)**2, 3))
            xyz[:,0] = yy.flatten()
            xyz[:,1] = xx.flatten()

            detector = Detector(xyz, l, beam)

        return detector
        
        
    @classmethod
    def generic_polar(cls, q_spacing=0.02, q_lim=5.0, q_values=None,
                       angle_spacing=1.0, energy=10.0, flux=100.0, l=50.0):
        """
        Generates a simple grid detector that can be used for testing
        (factory function). 

        Optional Parameters
        -------------------
        q_spacing : float
            The |q| grid spacing
                        
        q_lim : float
            The upper limit of the q-vector
            
        q_values : ndarray, float
            Instead of the spacing, you can include a set of specific |q| values
            to produce specific rings. If not `None`, this list over-rides
            the `q_spacing` and `q_lim` arguments.
            
        angle_spacing : float
            The angular grid spacing, *in degrees*
            
        k : float
            Wavenumber of the beam
            
        l : float
            The path length from the sample to the detector, in the same units
            as the detector dimensions.

        Returns
        -------
        detector : odin.xray.Detector
            An instance of the detector that meets the specifications of the 
            parameters
        """

        if q_values == None:
            q_values = np.arange(0.0, q_lim, q_spacing)
            
        phi_values = np.arange(0.0, 2.0*np.pi, angle_spacing*(2.0*np.pi/360.0) )
            
        polar = np.zeros(( len(q_values) * len(phi_values), 2 ))
        polar[:,0] = np.repeat(q_values, len(phi_values))
        polar[:,1] = np.tile(phi_values, len(q_values))

        xyz = np.zeros(( polar.shape[0], 3 ))
        xyz[:,0] = polar[:,0] * np.cos(polar[:,1])
        xyz[:,1] = polar[:,0] * np.sin(polar[:,1])
<<<<<<< HEAD
        
        beam = Beam(flux, energy=energy) 
=======
    
        beam = Beam(flux, energy=energy)     
>>>>>>> 549124d9
        detector = Detector(xyz, l, beam, coord_type='polar')

        return detector
        
        
    def _to_serial(self):
        """ serialize the object to an array """
        s = np.array( cPickle.dumps(self) )
        s.shape=(1,) # a bit nasty...
        return s
        
        
    @classmethod
    def _from_serial(self, serialized):
        """ recover a Detector object from a serialized array """
        if serialized.shape == (1,):
            serialized = serialized[0]
        d = cPickle.loads( str(serialized) )
        return d
    
        
    def save(self, filename):
        """
        Writes the current Detector to disk.

        Parameters
        ----------
        filename : str
            The path to the shotset file to save.
        """
                
        if not filename.endswith('.dtc'):
            filename += '.dtc'
        
        io.saveh(filename, detector=self._to_serial())
        logger.info('Wrote %s to disk.' % filename)

        return
        
        
    @classmethod
    def load(cls, filename):
        """
        Loads the a Detector from disk.

        Parameters
        ----------
        filename : str
            The path to the shotset file.

        Returns
        -------
        shotset : odin.xray.Shotset
            A shotset object
        """
        
        if not filename.endswith('.dtc'):
            raise ValueError('Must load a detector file (.dtc extension)')
        
        hdf = io.loadh(filename)
        d = Detector._from_serial(hdf['detector'])        
        return d
        
        
class Shot(object):
    """
    Objects representing the data contained in a single xray exposure, and
    associated methods for analyzing such data.
        
    See Also
    --------
    Shotset : odin.xray.Shotset
        A collection of shots, with methods for analyzing statistical properties
        across the collection
    """
        
    def __init__(self, intensities, detector, mask=None, interpolated_values=None):
        """
        Instantiate a Shot class.
        
        Parameters
        ----------
        intensities : ndarray, float
            A one-dimensional array of the measured intensities at each pixel
            of the detector.
        
        detector : odin.xray.Detector
            A detector object, containing the pixel positions in space.
            
        Optional Parameters
        -------------------
        interpolated_values : tuple
            If the shot has previously been interpolated onto a polar grid,
            you can instantiate it by passing

            interpolated_values = (polar_intensities, polar_mask, interp_params)

            This is mostly a function for loading saved data. The user is probably
            better off just letting the class interpolate automatically.
        """
                
        self.intensities = intensities.flatten()
        self.detector = detector
        
        if mask != None:
            if mask.shape != intensities.shape:
                raise ValueError('Mask must be same shape as intensities array!')
            self.real_mask = np.array(mask.flatten())
        else:
            self.real_mask = np.zeros(intensities.shape, dtype=np.bool)
        
        if interpolated_values == None:
            self.interpolate_to_polar() # also sets self.polar_mask
        else:
            self.polar_intensities = interpolated_values[0]
            self.polar_mask        = interpolated_values[1]
            self._unpack_interp_params(interpolated_values[2])
                    
        return
        
    @property
    def phi_values(self):
        if hasattr(self, 'phi_spacing'):
            pv = np.arange(0.0, 2.0*np.pi, self.phi_spacing)
        else:
            pv = None
        return pv
        
    @property
    def q_values(self):
        if hasattr(self, 'q_min') and hasattr(self, 'q_max') and hasattr(self, 'q_spacing'):
            qv = np.arange(self.q_min, self.q_max+self.q_spacing, self.q_spacing)
        else:
            qv = None
        return qv
        
    @property
    def num_phi(self):
        if hasattr(self, 'phi_spacing'):
            nph = len(self.phi_values)
        else:
            nph = None
        return nph
        
    @property
    def num_q(self):
        if hasattr(self, 'q_min') and hasattr(self, 'q_max') and hasattr(self, 'q_spacing'): 
            nq = len(self.q_values)
        else:
            nq = None
        return nq
        
    @property
    def num_datapoints(self):
        return self.num_phi * self.num_q
        

    def interpolate_to_polar(self, q_spacing=0.02, phi_spacing=1.0):
        """
        Interpolate our (presumably) cartesian-based measurements into a binned
        polar coordiante system.
        
        Parameters
        ----------
        intensities : ndarray, float
            A one-dimensional array of the measured intensities at each pixel
            of the detector.
        
        detector : odin.xray.Detector
            A detector object, containing the pixel positions in space.
        
        Optional Parameters
        -------------------
        q_spacing : float
            The q-vector spacing, in inverse angstroms.
        
        phi_spacing : float
            The azimuthal angle spacing, IN DEGREES.
        
        Injects
        -------
        self.polar_intensities : ndarray, float
            An array of the intensities I(|q|, phi)
        """
        
        self.phi_spacing = phi_spacing * (2.0 * np.pi / 360.) # conv. to radians
        self.q_spacing = q_spacing

        self.q_min = np.min( self.detector.recpolar[:,0] )
        self.q_max = np.max( self.detector.recpolar[:,0] )

        self.polar_intensities = np.zeros(self.num_datapoints)
        self._init_polar_mask()
        
        # check to see what method we want to use to interpolate. Here,
        # `unstructured` is more general, but slower; implicit/structured assume
        # the detectors are grids, and are therefore faster but specific
        
        if self.detector.xyz_type == 'explicit':
            # todo : check for rectangular grid and then use structured
            self._unstructured_interpolation()
        elif self.detector.xyz_type == 'implicit':
<<<<<<< HEAD
            self._unstructured_interpolation()
            #self._implicit_interpolation()
=======
            #self._implicit_interpolation()
            self._unstructured_interpolation()
>>>>>>> 549124d9
        else:
            raise RuntimeError('Invalid detector passed to Shot()')
                    
        
    @property
    def polar_grid(self):
        """
        Return the pixels that comprise the polar grid in (q, phi) space.
        """
        polar_grid = np.zeros((self.num_datapoints, 2))
        polar_grid[:,0] = np.tile(self.q_values, self.num_phi)
        polar_grid[:,1] = np.repeat(self.phi_values, self.num_q)
        
        return polar_grid
        
        
    @property
    def polar_grid_as_cart(self):
        """
        Returns the pixels that comprise the polar grid in cartesian space
        """
        pg = self.polar_grid
        pg_real = np.zeros( pg.shape )
        pg_real[:,0] = pg[:,0] * np.cos( pg[:,1] )
        pg_real[:,1] = pg[:,0] * np.sin( pg[:,1] )
        
        return pg_real
        
    
    def _overlap(self, xy1, xy2):
        """
        Find the indicies of xy1 that overlap with xy2, where both are
        n x 2 dimensional arrays of (x,y) pixels.
        """
        
        assert xy1.shape[1] == 2
        assert xy2.shape[1] == 2
        
        p_ind_x = np.intersect1d( np.where( xy1[:,0] > xy2[:,0].min() )[0], 
                                  np.where( xy1[:,0] < xy2[:,0].max() )[0] )
        p_ind_y = np.intersect1d( np.where( xy1[:,1] > xy2[:,1].min() )[0], 
                                  np.where( xy1[:,1] < xy2[:,1].max() )[0] )                                    
        p_inds = np.intersect1d(p_ind_x, p_ind_y)
        
        return p_inds
    
        
    def _implicit_interpolation(self):
        """
        Interpolate onto a polar grid from an `implicit` detector geometry.
        
        This detector geometry is specified by the x and y pixel spacing,
        the number of pixels in the x/y direction, and the top-left corner
        position.
        """
        
        return
        
        # loop over all the arrays that comprise the detector and use
        # grid interpolation on each
        
<<<<<<< HEAD
        # int_start = 0 # start of intensity array correpsonding to `grid`
        # int_end   = 0 # end of intensity array correpsonding to `grid`
        # 
        # # generate a mask that is true where we successfully interpolated
        # inv_mask = np.zeros(self.num_datapoints, dtype=np.bool)
        # 
        # # convert the polar to cartesian coords for comparison to detector
        # pgr = self.polar_grid_as_cart
        # 
        # for k,grid in enumerate(self.detector._grid_list):
        #     
        #     basis, size, corner = grid
        #     n_int = size[0] * size[1] * size[2]
        #     int_end += n_int
        #     
        #     if basis[0] != 0.0:
        #         x_pixels = np.arange(0, basis[0]*size[0], basis[0]) + corner[0]
        #     else:
        #         x_pixels = np.zeros( size[0] )
        # 
        #     if basis[1] != 0.0:
        #         y_pixels = np.arange(0, basis[1]*size[1], basis[1]) + corner[1]
        #     else:
        #         y_pixels = np.zeros( size[1] )
        # 
        #     if basis[2] != 0.0:
        #         z_pixels = np.arange(0, basis[2]*size[2], basis[2]) + corner[2]
        #     else:
        #         z_pixels = np.zeros( size[2] )
        #     
        #     i = self.intensities[int_start:int_end].reshape(size[0], size[1])
        #     int_start += n_int
        #     
        #     # perform the interpolation. 
        #     # Possible `kind` = {‘linear’, ‘cubic’, ‘quintic’}
        #     f = interpolate.RectBivariateSpline(x_pixels, y_pixels, i, kind='linear')
        #     
        #     # find the indices of the polar grid that are inside the boundaries
        #     # of the current detector array we're interpolating over
        #     p_inds = self._overlap(pgr, np.vstack((x_pixels, y_pixels)).T)
        #     
        #     if len(p_inds) == 0:
        #         logger.warning('Detector array (%d/%d) had no pixels inside the \
        #         interpolation area!' % (k+1, len(self.detector.grid_list)) )
        #         continue
        #     
        #     # interpolate onto the polar grid & update the inverse mask
        #     self.polar_intensities[p_inds] = f.ev(pgr[p_inds,0], pgr[p_inds,1])
        #     inv_mask[p_inds] = np.bool(True)
        #     
        # self.polar_mask += np.bool(True) - inv_mask
        # self._mask()
        # 
        # return
=======
        # convert the polar to cartesian coords for comparison to detector
        pgr = self.polar_grid_as_cart
        
        for k,grid in enumerate(self.detector._grid_list):
            
            basis, size, corner = grid
            n_int = size[0] * size[1] * size[2]
            int_end += n_int
            
            if basis[0] != 0.0:
                x_pixels = np.arange(0, basis[0]*size[0], basis[0]) + corner[0]
            else:
                x_pixels = np.zeros( size[0] )

            if basis[1] != 0.0:
                y_pixels = np.arange(0, basis[1]*size[1], basis[1]) + corner[1]
            else:
                y_pixels = np.zeros( size[1] )

            if basis[2] != 0.0:
                z_pixels = np.arange(0, basis[2]*size[2], basis[2]) + corner[2]
            else:
                z_pixels = np.zeros( size[2] )
            
            i = self.intensities[int_start:int_end].reshape(size[0], size[1])
            int_start += n_int
            
            # find the indices of the polar grid that are inside the boundaries
            # of the current detector array we're interpolating over
            p_inds = self._overlap(pgr, np.vstack((x_pixels, y_pixels)).T)
            
            if len(p_inds) == 0:
                logger.warning('Detector array (%d/%d) had no pixels inside the \
                interpolation area!' % (k+1, len(self.detector.grid_list)) )
                continue

            inv_mask[p_inds] = np.bool(True)
            
            # interpolate onto the polar grid
            
            # RectBivariateSpline -- giving shitty results
            #f = interpolate.RectBivariateSpline(x_pixels, y_pixels, i, kx=1, ky=1, s=0)
            #self.polar_intensities[p_inds] = f.ev(pgr[p_inds,0], pgr[p_inds,1])

            # map_coordinates
            #self.polar_intensities[p_inds] = ndimage.map_coordinates(i, pgr[p_inds])

            # cspline
            #cj = signal.cspline2d( self.intensities[int_start:int_end] )
            #self.polar_intensities[p_inds] = signal.sepfir2d(cj, pgr[p_inds], dx=basis[0], corner[0],
            #                                                       dy=basis[1], y0=corner[1])
                                             
            # bisplrep
            tck, fp, ier, msg = interpolate.bisplrep(x, y, z, task=-1, tx=x, ty=y, full_output=1)
            if ier > 0:
                 raise RuntimeError('interpolate.bisplrep failed with exit status %d: %s' % (ier, msg))
            self.polar_intensities[p_inds] = interpolate.bisplev(xnew, ynew, tck)

        self.polar_mask += np.bool(True) - inv_mask
        self._mask()
        
        return
>>>>>>> 549124d9
        
        
    def _structured_interpolation(self):
        # todo
        # self._mask()
        raise NotImplementedError()
        
        
    def _unstructured_interpolation(self):
        """
        Perform an interpolation to polar coordinates assuming that the detector
        pixels do not form a rectangular grid.
        """
        
        # interpolate onto polar grid : delauny triangulation + nearest neighbour
        xy = np.zeros(( self.detector.polar.shape[0], 2 ))
        xy[:,0] = self.detector.k * np.sqrt( 2.0 - 2.0 * np.cos(self.detector.polar[:,1]) ) # |q|
        xy[:,1] = self.detector.polar[:,2] # phi
        
        # because we're using a "square" interplation method, wrap around one
        # set of polar coordinates to capture the periodic nature of polar coords
        add = np.where( xy[:,1] == xy[:,1].min() )[0]
        xy_add = xy[add]
        xy_add[:,1] += 2.0 * np.pi
        aug_xy  = np.concatenate(( xy, xy_add ))
        aug_int = np.concatenate(( self.intensities, self.intensities[add] ))
        
        # do the interpolation
        z_interp = interpolate.griddata( aug_xy, aug_int, self.polar_grid,
                                         method='linear', fill_value=np.nan )

        self.polar_intensities = z_interp.flatten()

        # mask missing pixels (outside convex hull)
        nan_ind = np.where( np.isnan(z_interp) )[0]
        self.polar_intensities[nan_ind] = 0.0
        
        self.polar_mask[nan_ind] = np.bool(True)
        self._mask()
        
        return
        
        
    def _mask(self):
        """
        Apply the mask in self.polar_mask to the masked array 
        self.polar_intensities.
        """
        self.polar_intensities = np.ma.array(np.array(self.polar_intensities), 
                                             mask=self.polar_mask) 
        
        
    def _unmask(self):
        """
        Reveals all masked coordinates.
        """
        self.polar_intensities = np.array(self.polar_intensities)
        
        
    def _init_polar_mask(self):
        """
        Sets the polar mask to mask the pixels indicated by the mask argument.
        """
        
        self.polar_mask = np.zeros(self.num_datapoints, dtype=np.bool)
        
        # if we have no work to do, let's escape!
        if np.sum(self.real_mask) == 0:
            return
        
        # perform a fixed-radius nearest-neighbor search, masking all the pixels
        # on the polar grid that are within one-half pixel spacing from a masked
        # pixel on the cartesian grid
        
        xyz = self.detector.reciprocal
        pgc = self.polar_grid_as_cart
        
        # the max distance, r^2 - a factor of 10 helps get the spacing right
        r2 = np.sum( np.power( xyz[0] - xyz[1], 2 ) ) * 10.0
        masked_cart_points = xyz[self.real_mask,:2]
        
        # todo : currently slow, can be done faster? Could Weave + OMP
                
        for mp in masked_cart_points:
            d2 = np.sum( np.power( mp - pgc[:,:2], 2 ), axis=1 )
            self.polar_mask[ d2 < r2 ] = np.bool(True)
        
        self._mask()
        
        return
        
        
    def _nearest_q(self, q):
        """
        Get the value of q nearest to the argument that is on our computed grid.
        """
        if (q % self.q_spacing == 0.0) and (q > self.q_min) and (q < self.q_max):
            pass
        else:
            q = self.q_values[ bisect_left(self.q_values, q, hi=len(self.q_values)-1) ]
            logger.debug('Passed value `q` not on grid -- using closest '
                         'possible value')
        return q
        
        
    def _nearest_phi(self, phi):
        """
        Get value of phi nearest to the argument that is on our computed grid.
        """
        # phase shift
        phi = phi % (2*np.pi)
        
        if (phi % self.phi_spacing == 0.0):
            pass
        else:
            phi = self.phi_values[ bisect_left(self.phi_values, phi, hi=self.num_phi-1) ]
            logger.debug('Passed value `phi` not on grid -- using closest '
                         'possible value')
        return phi
        
        
    def _nearest_delta(self, delta):
        """
        Get the value of delta nearest to a multiple of phi_spacing.
        
        This is really just the same as _nearest_phi() right now (BAD)
        """
        # phase shift
        delta = delta % (2*np.pi)
        
        if (delta % self.phi_spacing == 0.0):
            pass
        else:
            delta = self.phi_values[ bisect_left(self.phi_values, delta, hi=self.num_phi-1) ]
            logger.debug('Passed value `delta` not on grid -- using closest '
                         'possible value')
        return delta
    
    
    def _q_index(self, q):
        """
        Quick return of all self.polar_intensities with a specific `q`
        """
        # recall : q values are tiled
        q = self._nearest_q(q)
        start = int(q/self.q_spacing) - int(self.q_min/self.q_spacing)
        inds = np.arange(start, self.num_datapoints, self.num_q)
        return inds
        
        
    def _phi_index(self, phi):
        """
        Quick return of all self.polar_intensities with a specific `phi`
        """
        # recall : phi values are repeated
        phi = self._nearest_phi(phi)
        start = int(phi/self.phi_spacing) * self.num_q
        inds = np.arange(start, start+self.num_q)
        return inds
    
        
    def _intensity_index(self, q, phi):
        """
        Returns the index of self.polar_intensities that matches the passed values
        of `q` and `phi`.
        
        Parameters
        ----------
        q : float
            The magnitude of the scattering vector.
        phi : float
            The azimuthal angle.
        
        Returns
        -------
        index : int
            The index of self.polar_intensities that is closest to the passed values,
            such that self.polar_intensities[index] -> I(q,phi)
        """
        
        q = self._nearest_q(q)
        phi = self._nearest_phi(phi)
        
        qpos = int(q/self.q_spacing) - int(self.q_min/self.q_spacing)
        ppos = int(phi/self.phi_spacing) * self.num_q
        index = qpos + ppos
        
        return index
        
    
    def I(self, q, phi):
        """
        Return the intensity a (q,phi).
        """
        return np.array(self.polar_intensities)[self._intensity_index(q,phi)]
        
        
    def I_ring(self, q):
        """
        Return the intensities around a ring at `q`
        """
        q = self._nearest_q(q)
        ind = self._q_index(q)
        return np.array(self.polar_intensities)[ind]
        
        
    def qintensity(self, q):
        """
        Averages over the azimuth phi to obtain an intensity for magnitude |q|.
        
        Parameters
        ----------
        q : float
            The scattering vector magnitude to calculate the intensity at.
        
        Returns
        -------
        intensity : float
            The intensity at |q| averaged over the azimuth : < I(|q|) >_phi.
        """
        
        q = self._nearest_q(q)
        ind = self._q_index(q)
        
        # the two-step type conversion below ensures that (1) masked values
        # aren't included in the calc, and (2) if all the values are masked
        # we get intensity = 0.0
        intensity = float( np.array( (self.polar_intensities[ind]).mean() ))
        
        return intensity
        
        
    def intensity_profile(self):
        """
        Averages over the azimuth phi to obtain an intensity profile.
        
        Returns
        -------
        intensity_profile : ndarray, float
            An n x 2 array, where the first dimension is the magnitude |q| and
            the second is the average intensity at that point < I(|q|) >_phi.
        """
                
        intensity_profile = np.zeros((self.num_q, 2))
        
        for i,q in enumerate(self.q_values):
            intensity_profile[i,0] = q
            intensity_profile[i,1] = np.float(self.qintensity(q))

        return intensity_profile
        
        
    def intensity_maxima(self, smooth_strength=30.0):
        """
        Find the positions where the intensity profile is maximized.
        
        Parameters
        ----------
        smooth_strength : float
            Controls the strength of the smoothing function used to make sure
            that noise is not picked up as a local maxima. Increase this value
            if you're picking up noise as maxima, decrease it if you're missing
            maxima.
        
        Returns
        -------
        maxima : list of floats
            A list of the |q| positions where the intensity is maximized.
        """
        
        # first, smooth; then, find local maxima based on neighbors
        intensity = self.intensity_profile()
        a = utils.smooth(intensity[:,1], beta=smooth_strength)
        maxima = np.where(np.r_[True, a[1:] > a[:-1]] & np.r_[a[:-1] > a[1:], True] == True)[0]
        
        return maxima
        
        
    def correlate(self, q1, q2, delta):
        """
        Compute the correlation function C(q1, q2, delta) for the shot, averaged
        for each measured value of the azimuthal angle phi.
        
        Parameters
        ----------
        q1 : float
            The magnitude of the first position to correlate.
        
        q2 : float
            The magnitude of the second position to correlate.
            
        delta : float
            The angle between the first and second q-vectors to calculate the
            correlation for.
            
        Returns
        -------
        correlation : float
            The correlation between q1/q2 at angle delta. Specifically, this
            is the correlation function  with the mean subtracted <x*y> - <x><y>
            
        See Also
        --------
        odin.xray.Shot.correlate_ring
            Correlate for many values of delta
        """
        
        q1 = self._nearest_q(q1) 
        q2 = self._nearest_q(q2)
        delta = self._nearest_phi(delta)
        
        i = int(delta / self.phi_spacing)
        
        x = self.I_ring(q1)
        y = self.I_ring(q2)
        y = np.roll(y, i)
        
        # this should work with masking
        corr = ( (x-x.mean()) * (y-y.mean()) ).mean() / (x.std() * y.std())
        
        return corr
        
        
    def correlate_ring_brute(self,q1,q2): 
    	"""
        Compute the correlation function C(q1, q2, delta) for the shot, averaged
        for each measured value of the azimuthal angle phi, for many values
        of delta. This is a brute-force method and requires order N**2 iterations.
    
        Parameters
        ----------
        q1 : float or numpy.ndarray
            The magnitude of the first position to correlate.
        or
        The I_ring(q1) return value
    
        q2 : float or numpy.ndarray
            The magnitude of the second position to correlate.
        or
        I_ring(q2) return value
        
        Returns
        -------
        cor : ndarray, float
            A 2d array, where the first dimension is the value of the angle
            delta employed, and the second is the correlation at that point.
        
        See Also
        --------
        odin.xray.Shot.correlate
            Correlate for one value of delta
        odin.xray.Shot.correlate_ring
    	    Same as correlate_ring_brute but requires n*log(n) iterations          
        """
        
    	# this step might be redundant because I_ring does the same thing
    	#q1 = self._nearest_q(q1)
            #q2 = self._nearest_q(q2)
	
        #	verify that q1 and q2 are of same type
    	if type(q1) != type(q2):
    	    print "Arguments must both be an instance of the same type..."
    	    print "Exiting function..."
    	    return 0

        #	if q1,q2 are floats...
    	if isinstance(q1,float):
    	    x = self.I_ring(q1)
            if np.abs(q1 - q2) < 1e-6:
                y = x.copy()
            else:
                y = self.I_ring(q2)
            assert len(x) == len(y)
            n_theta = len(x)

	    logger.debug("Correlating rings brute at %f / %f" % (q1, q2))

        #	if q1,q2 are np.arrays
    	elif isinstance(q1,np.ndarray):
    	    x=q1
    	    y=q2
    	    n_theta = len(q1)

    	else:
    	    print "The arguments are not of type 'float' or 'numpy.ndarray'."
    	    print "Exiting function..."
    	    return 0
	
        
    	xmean = x.mean()
    	ymean = y.mean()
	
    	x -= xmean
        y -= ymean
    
        xstd = x.std() # might use as norm factors in future
        ystd = y.std()
	
    	norm = n_theta*xmean*ymean

        # todo : ensure a zero gets plugged in at all mask positions
    
        cor = np.zeros((n_theta, 2))
        cor[:,0] = self.phi_values

    	# for now, dont worry about gaps to speed things up

    	for phi in xrange(n_theta):
    	    for i in xrange(n_theta):
    		j=i+phi
    		if j>= n_theta: 
    		    j=j-n_theta
    		cor[phi,1]+= x[i]*y[j]/norm
        
    	return cor
	

    def correlate_ring(self, q1, q2):
        """
        Compute the correlation function C(q1, q2, delta) for the shot, averaged
        for each measured value of the azimuthal angle phi, for many values
        of delta.
        
        Parameters
        ----------
        q1 : float
            The magnitude of the first position to correlate.
        
        q2 : float
            The magnitude of the second position to correlate.
            
        Returns
        -------
        correlation_ring : ndarray, float
            A 2d array, where the first dimension is the value of the angle
            delta employed, and the second is the correlation at that point.
            
        See Also
        --------
        odin.xray.Shot.correlate
            Correlate for one value of delta
        """

        # As DTM has pointed out, here we need to be a little careful with
        # how we deal with masked pixels. If we subtract the means from the 
        # pixels first, then perform the correlation, we can safely ignore
        # masked pixels so long as (1) we make sure their value is zero, and
        # (2) we don't include them in the count `n_delta` of total corration
        # pairs.
        
        q1 = self._nearest_q(q1)
        q2 = self._nearest_q(q2)
        
        x = self.I_ring(q1)
        if np.abs(q1 - q2) < 1e-6:
            y = x.copy()
        else:
            y = self.I_ring(q2)
        assert len(x) == len(y)
        n_theta = len(x)
        
        logger.debug("Correlating rings at %f / %f" % (q1, q2))
        
        xstd = x.std()
        ystd = y.std()
        
        x -= x.mean()
        y -= y.mean()
        
        # todo : ensure a zero gets plugged in at all mask positions
        
        correlation_ring = np.zeros((n_theta, 2))
        correlation_ring[:,0] = self.phi_values
        
        # use d-FFT + convolution thm
        ffx = fftpack.fft(x)
        ffy = fftpack.fft(y)
        iff = np.real(fftpack.ifft( ffx * ffy ))
        
        correlation_ring[:,1] = iff # / (np.linalg.norm(x) * np.linalg.norm(y)) # (xstd * ystd)
        
        m = correlation_ring[:,1].max()
        for i in range(correlation_ring.shape[0]):
            correlation_ring[i,1] = correlation_ring[i,1] / m
        
        return correlation_ring
        
    @classmethod
    def simulate(cls, traj, num_molecules, detector, traj_weights=None, 
                 force_no_gpu=False, device_id=0):
        """
        Simulate a scattering 'shot', i.e. one exposure of x-rays to a sample, and
        return that as a Shot object (factory function).

        Assumes we have a Boltzmann distribution of `num_molecules` identical  
        molecules (`trajectory`), exposed to a beam defined by `beam` and projected
        onto `detector`.

        Each conformation is randomly rotated before the scattering simulation is
        performed. Atomic form factors from X, finite photon statistics, and the 
        dilute-sample (no scattering interference from adjacent molecules) 
        approximation are employed.

        Parameters
        ----------
        traj : mdtraj.trajectory
            A trajectory object that contains a set of structures, representing
            the Boltzmann ensemble of the sample. If len(traj) == 1, then we assume
            the sample consists of a single homogenous structure, replecated 
            `num_molecules` times.
    
        detector : odin.xray.Detector
            A detector object the shot will be projected onto.
    
        num_molecules : int
            The number of molecules estimated to be in the `beam`'s focus.
    
        Optional Parameters
        -------------------
        traj_weights : ndarray, float
            If `traj` contains many structures, an array that provides the Boltzmann
            weight of each structure. Default: if traj_weights == None, weights
            each structure equally.
    
        force_no_gpu : bool
            Run the (slow) CPU version of this function.
 
        device_id : int
            The index of the GPU to run on.
    
        Returns
        -------
        shot : odin.xray.Shot
            A shot instance, containing the simulated shot.
        """
        I = simulate_shot(traj, num_molecules, detector, traj_weights=traj_weights, 
                          force_no_gpu=force_no_gpu, device_id=device_id)
        shot = Shot(I, detector)
        return shot
        
        
    def _unpack_interp_params(self, interp_params):
        """ Extract/inject saved parameters specifying the polar interpolation """
        self.phi_spacing = interp_params[0]
        self.q_min       = interp_params[1]
        self.q_max       = interp_params[2]
        self.q_spacing   = interp_params[3]
        return


    def _pack_interp_params(self):
        """ Package the interpolation parameters for saving """
        interp_params = [self.phi_spacing, self.q_min, self.q_max, self.q_spacing]
        return np.array(interp_params)
        
        
    # So as to not duplicate code/logic, I am going to employ a wrapped version
    # of the Shotset save/load methods here...
        
    def save(self, filename, save_interpolation=True):
        """
        Writes the current Shot data to disk.

        Parameters
        ----------
        filename : str
            The path to the shotset file to save.
        """
        ss = Shotset([self])
        ss.save(filename)


    @classmethod
    def load(cls, filename):
        """
        Loads the a Shot from disk.

        Parameters
        ----------
        filename : str
            The path to the shotset file.

        Returns
        -------
        shotset : odin.xray.Shotset
            A shotset object
        """
        ss = Shotset.load(filename)
        
        if len(ss) != 1:
            logger.warning('You loaded a .shot file that contains multiple shots'
                           ' into a single Shot instance... taking only the'
                           ' first shot of the set (look into Shotset.load()).')
                           
        return ss[0]


class Shotset(Shot):
    """
    A collection of xray 'shots', and methods for anaylzing statistical
    properties across shots.
    
    See Also
    --------
    odin.xray.Shot
        A single shot dataset.
    """
        
    def __init__(self, list_of_shots):
        """
        Generate a Shotset instance, representing a collection of Shot objects.
        
        Parameters
        ----------
        list_of_shots : list of odin.xray.Shot objects
            The shots to include in a set. Should be related, i.e. all the same
            experimental system. All of the shots should be projected onto
            the same (q,phi) grid (using odin.xray.Shot._interpolate_to_polar),
            which should be done by default. If not, the class will try to fix
            things and whine if unsuccessful.
            
        See Also
        --------
        odin.xray.Shot
            A single shot dataset.
        """
        
        self.shots = list_of_shots
        self.num_shots = len(list_of_shots)
    
        self._check_qvectors_same()
        
        
    def __len__(self):
        return len(self.shots)
        
        
    def __iter__(self):
        for i in xrange(self.num_shots):
            yield self.shots[i]
            
    def __getitem__(self, key):
        return self.shots[key]
        
        
    def _check_qvectors_same(self, epsilon=1e-6):
        """
        For a lot of the below to work, we need to make sure that all of the 
        q-phi grids in the shots are the same. If some are different, here
        we recalculate them.
        """
        q_phis = self.shots[0].polar_grid
        for shot in self.shots:
            diff = np.sum(np.abs(shot.polar_grid - q_phis))
            if diff > epsilon:
                raise ValueError('Detector values in Shotset not consistent '
                                  ' across set. Homogenize interpolated polar'
                                  ' grid using Shot.interpolate_to_polar()')
    
    
    def I(self, q, phi):
        """
        Return the intensity at (q,phi).
        """
        
        intensity = 0.0
    
        for shot in self.shots:
            intensity += shot.I(q,phi)
            
        intensity /= float(self.num_shots)
        
        return intensity 


    def qintensity(self, q):
        """
        Averages over the azimuth phi to obtain an intensity for magnitude |q|.

        Parameters
        ----------
        q : float
            The scattering vector magnitude to calculate the intensity at.

        Returns
        -------
        intensity : float
            The intensity at |q| averaged over the azimuth : < I(|q|) >_phi.
        """
        
        qintensity = 0.0
    
        for shot in self.shots:
            qintensity += shot.qintensity(q)
            
        qintensity /= float(self.num_shots)
        
        return qintensity
        
    
    def intensity_profile(self):
        """
        Averages over the azimuth phi to obtain an intensity profile.

        Returns
        -------
        intensity_profile : ndarray, float
            An n x 2 array, where the first dimension is the magnitude |q| and
            the second is the average intensity at that point < I(|q|) >_phi.
        """
        
        intensity_profile = self.shots[0].intensity_profile()
    
        for shot in self.shots[1:]:
            intensity_profile[:,1] += shot.intensity_profile()[:,1]
            
        intensity_profile[:,1] /= float(self.num_shots)
        
        return intensity_profile


    def intra(self,q1,q2):
    	"""
    	computes intra-shot correlation ffts
    	"""
    	shots = self.shots
    	n_phi = len(shots[0].phi_values)
    	intraCors = [np.abs(np.fft.fft (s.correlate_ring_brute(q1,q2)[:,1], n_phi)) for s in shots]
    	return intraCors


    def inter(self,q1,q2,n_inter=0):
       	"""
    	computes inter-shot correlation ffts
	
    	Paramters
    	---------
    	q1 : float
    	    magnitude of first position to correlate
	    
    	q2 : float
    	    magnitude of second position to correlate
	    
    	n_inter : int , optional
    	    number of inter-shot correlation ffts to compute
	
    	Returns
    	--------
    	list of np.ndarrays
	
    	"""
    	shots = self.shots
    	n_shots = len(shots)
	
    	if n_shots == 1:
    		print "Cannot compute inter shot correlations with 1 shot"
    		print "Exiting..."
    		return 0
		
    #	I arbitrarily picked 0.6
    	if n_inter > 0.6 * (n_shots+1)*n_shots/2 :
    		print "Might take a long time to find",n_inter,"unique inter-shot pairs from",n_shots
    		print "shots. Please choose n_inter <",int(0.6 *  (n_shots+1)*n_shots/2 ),"."
    		print "Exiting..."
    		return 0
	
    	if n_inter==0:
    	    n_inter=n_shots
	    	
    	interCors = []
    	for s1,s2 in stats.randPairs(n_shots,n_inter):
    	    shot1 = shots[s1]
    	    shot2 = shots[s2]
    	    I1 = shot1.I_ring(q1)
    	    I2 = shot2.I_ring(q2)

    #	    note: when the args passed to correlate_ring_brute are numpy.ndarrays
    #	    the only call to self is self.phi_values, which should be the same for
    #	    shot1 or shot2
    	    c12= shot1.correlate_ring_brute(I1,I2)[:,1]
    	    interCors.append( np.abs( np.fft.fft(c12,len(c12) ) ))
	
    	return interCors
        
        
    def correlate(self, q1, q2, delta):
        """
        Compute the correlation function C(q1, q2, delta) for the shot, averaged
        for each measured value of the azimuthal angle phi.

        Parameters
        ----------
        q1 : float
            The magnitude of the first position to correlate.

        q2 : float
            The magnitude of the second position to correlate.

        delta : float
            The angle between the first and second q-vectors to calculate the
            correlation for.

        Returns
        -------
        correlation : float
            The correlation between q1/q2 at angle delta. Specifically, this
            is the correlation function  with the mean subtracted <x*y> - <x><y>

        See Also
        --------
        odin.xray.Shot.correlate_ring
            Correlate for many values of delta
        """
        
        correlation = 0.0
    
        for shot in self.shots:
            correlation += shot.correlate(q1, q2, delta)
            
        correlation /= float(self.num_shots)
        
        return correlation
        
        
    def correlate_ring(self, q1, q2):
        """
        Compute the correlation function C(q1, q2, delta) for the shot, averaged
        for each measured value of the azimuthal angle phi, for many values
        of delta.

        Parameters
        ----------
        q1 : float
            The magnitude of the first position to correlate.

        q2 : float
            The magnitude of the second position to correlate.

        Returns
        -------
        correlation_ring : ndarray, float
            A 2d array, where the first dimension is the value of the angle
            delta employed, and the second is the correlation at that point.

        See Also
        --------
        odin.xray.Shot.correlate
            Correlate for one value of delta
        """   
    
        # just average all the correlation_rings from each shot
        correlation_ring = self.shots[0].correlate_ring(q1, q2)
    
        for shot in self.shots[1:]:
            correlation_ring[:,1] += shot.correlate_ring(q1, q2)[:,1]
            
        correlation_ring[:,1] /= float(self.num_shots)
        
        return correlation_ring
        
    @classmethod
    def simulate(cls, traj, num_molecules, detector, num_shots,
                 traj_weights=None, force_no_gpu=False, device_id=0):
        """
        Simulate many scattering 'shot's, i.e. one exposure of x-rays to a sample, and
        return that as a Shot object (factory function).

        Assumes we have a Boltzmann distribution of `num_molecules` identical  
        molecules (`trajectory`), exposed to a beam defined by `beam` and projected
        onto `detector`.

        Each conformation is randomly rotated before the scattering simulation is
        performed. Atomic form factors from X, finite photon statistics, and the 
        dilute-sample (no scattering interference from adjacent molecules) 
        approximation are employed.

        Parameters
        ----------
        traj : mdtraj.trajectory
            A trajectory object that contains a set of structures, representing
            the Boltzmann ensemble of the sample. If len(traj) == 1, then we assume
            the sample consists of a single homogenous structure, replecated 
            `num_molecules` times.

        detector : odin.xray.Detector
            A detector object the shot will be projected onto.

        num_molecules : int
            The number of molecules estimated to be in the `beam`'s focus.
        
        num_shots : int
            The number of shots to perform and include in the Shotset.

        traj_weights : ndarray, float
            If `traj` contains many structures, an array that provides the Boltzmann
            weight of each structure. Default: if traj_weights == None, weights
            each structure equally.

        force_no_gpu : bool
            Run the (slow) CPU version of this function.

        Returns
        -------
        shotset : odin.xray.Shotset
            A Shotset instance, containing the simulated shots.
        """
        
        device_id = int(device_id)
    
        shotlist = []
        for i in range(num_shots):
            I = simulate_shot(traj, num_molecules, detector, traj_weights=traj_weights, 
                              force_no_gpu=force_no_gpu, device_id=device_id)
            shot = Shot(I, detector)
            shotlist.append(shot)
            
            logger.info('Finished shot %d/%d on device %d' % (i+1, num_shots, device_id) )
        
        return Shotset(shotlist)
        
                
    def save(self, filename, save_interpolation=True):
        """
        Writes the current Shotset data to disk.

        Parameters
        ----------
        filename : str
            The path to the shotset file to save.
            
        Optional Parameters
        -------------------
        save_interpolation : bool
            Save the polar interpolation along with the cartesian intensities.
        """

        if not filename.endswith('.shot'):
            filename += '.shot'
            
        # in the below, I use np.array() to unmask arrays before saving

        shotdata = {}
        for i in range(self.num_shots):
            shotdata[('shot%d' % i)] = np.array(self.shots[i].intensities)
            shotdata[('shot%d_mask' % i)] = self.shots[i].real_mask
            if save_interpolation:
                shotdata[('shot%d_polar_intensities' % i)] = np.array(self.shots[i].polar_intensities)
                shotdata[('shot%d_polar_mask' % i)]        = self.shots[i].polar_mask
                shotdata[('shot%d_interp_params' % i)]     = self.shots[i]._pack_interp_params()

        io.saveh(filename, 
                 num_shots = np.array([self.num_shots]),
                 detector  = self.shots[0].detector._to_serial(),
                 **shotdata)

        logger.info('Wrote %s to disk.' % filename)


    @classmethod
    def load(cls, filename, to_load=None):
        """
        Loads the a Shotset from disk. Must be `.shot` or `.cxi` format.

        Parameters
        ----------
        filename : str
            The path to the shotset file.
            
        to_load : ndarray/list, ints
            The indices of the shots in `filename` to load. Can be used to sub-
            sample the shotset.

        Returns
        -------
        shotset : odin.xray.Shotset
            A shotset object
        """

        if filename.endswith('.shot'):
            hdf = io.loadh(filename)

            num_shots   = int(hdf['num_shots'])
            
            # figure out which shots to load
            if to_load == None:
                to_load = range(num_shots)
            else:
                try:
                    to_load = np.array(to_load)
                except:
                    raise ValueError('`to_load` must be a ndarry/list of ints')

            # going to maintain backwards compatability -- this should be
            # deprecated ASAP though....
            try:
                d = Detector._from_serial(hdf['detector']) # new (keep)
            except KeyError as e:
                # old
                logger.warning('WARNING: Loaded deprecated Shotset... please re- '
                                'save this Shotset using Shotset.save() '
                                'and use the newly saved version! This '
                                'will automatically upgrade your data to the '
                                'latest version.')
                num_shots = hdf['num_shots'][0]
                xyz = hdf['dxyz']
                path_length = hdf['dpath_length'][0]
                k = hdf['dk'][0]
                d = Detector(xyz, path_length, k)
        
            list_of_shots = []
            for i in to_load:
                i = int(i)
                intensities = hdf[('shot%d' % i)]
                
                # some older files may not have any mask, so be gentle
                if ('shot%d_mask' % i) in hdf.keys():
                    real_mask = hdf[('shot%d_mask' % i)]
                else:
                    real_mask = None
                
                # load saved polar interp if it exists
                if ('shot%d_polar_intensities' % i) in hdf.keys():
                    polar_intensities = hdf[('shot%d_polar_intensities' % i)]
                    polar_mask = hdf[('shot%d_polar_mask' % i)]
                    interp_params = hdf[('shot%d_interp_params' % i)]
                    iv = (polar_intensities, polar_mask, interp_params)
                else:
                    iv = None
                
                s = Shot(intensities, d, mask=real_mask, interpolated_values=iv)
                list_of_shots.append(s)
            
        elif filename.endswith('.cxi'):
            raise NotImplementedError() # todo
            
        else:
            raise ValueError('Must load a shotset file [.shot, .cxi]')

        hdf.close

        return Shotset(list_of_shots)

    
def simulate_shot(traj, num_molecules, detector, traj_weights=None,
                  force_no_gpu=False, device_id=0):
    """
    Simulate a scattering 'shot', i.e. one exposure of x-rays to a sample.
    
    Assumes we have a Boltzmann distribution of `num_molecules` identical  
    molecules (`trajectory`), exposed to a beam defined by `beam` and projected
    onto `detector`.
    
    Each conformation is randomly rotated before the scattering simulation is
    performed. Atomic form factors from X, finite photon statistics, and the 
    dilute-sample (no scattering interference from adjacent molecules) 
    approximation are employed.
    
    Parameters
    ----------
    traj : mdtraj.trajectory
        A trajectory object that contains a set of structures, representing
        the Boltzmann ensemble of the sample. If len(traj) == 1, then we assume
        the sample consists of a single homogenous structure, replecated 
        `num_molecules` times.
        
    detector : odin.xray.Detector
        A detector object the shot will be projected onto.
        
    num_molecules : int
        The number of molecules estimated to be in the `beam`'s focus.
        

    Optional Parameters
    -------------------
    traj_weights : ndarray, float
        If `traj` contains many structures, an array that provides the Boltzmann
        weight of each structure. Default: if traj_weights == None, weights
        each structure equally.
        
    force_no_gpu : bool
        Run the (slow) CPU version of this function.
        
    device_id : int
        The index of the GPU device to run on.
        

    Returns
    -------
    intensities : ndarray, float
        An array of the intensities at each pixel of the detector.
        
    See Also
    --------
    odin.xray.Shot.simulate()
    odin.xray.Shotset.simulate()
        These are factory functions that call this function, and wrap the
        results into the Shot and Shotset classes, respectively.
    """
    
    # NOTES ON DATA TYPES
    # all arrays should be float32 / int32
    # output array gets upcast to float64 before being returned
    # native python ints are expected by swig - not stand alone np.int32's
    
    logger.debug('Performing scattering simulation...')
    logger.debug('Simulating %d copies in the dilute limit' % num_molecules)

    # stupidity check
    if type(device_id) != int:
        raise ValueError('device_id must be type int')

    if traj_weights == None:
        traj_weights = np.ones( traj.n_frames )
    traj_weights /= traj_weights.sum()
        
    num_per_shapshot = np.random.multinomial(num_molecules, traj_weights)

    # get detector
    qx = detector.reciprocal[:,0].astype(np.float32)
    qy = detector.reciprocal[:,1].astype(np.float32)
    qz = detector.reciprocal[:,2].astype(np.float32)
    num_q = len(qx)
    assert detector.num_pixels == num_q

    # get cromer-mann parameters for each atom type
    # renumber the atom types 0, 1, 2, ... to point to their CM params
    aZ = np.array([ a.element.atomic_number for a in traj.topology.atoms() ])
    atom_types = np.unique(aZ)
    num_atom_types = len(atom_types)

    # if `num_atom_types` > 10, we're in trouble
    if num_atom_types > 10:
        raise Exception('Fatal Error. Your molecule has >10 unique atom types '
                        'but the GPU code cannot handle more than 10 due to '
                        'code requirements. You can recompile the GPU kernel '
                        'to fix this -- see file odin/src/cuda/gpuscatter.cu')

    cromermann = np.zeros(9*num_atom_types, dtype=np.float32)
    aid = np.zeros( len(aZ), dtype=np.int32 )

    for i,a in enumerate(atom_types):
        ind = i * 9
        try:
            cromermann[ind:ind+9] = np.array(cromer_mann_params[(a,0)]).astype(np.float32)
        except KeyError as e:
            logger.critical('Element number %d not in Cromer-Mann form factor parameter database' % a)
            raise ValueError('Could not get critical parameters for computation')
        aid[ aZ == a ] = np.int32(i)
        
    # do the simulation, scan over confs., store in `intensities`
    intensities = np.zeros(detector.num_pixels, dtype=np.float64) # should be double
    
    for i,num in enumerate(num_per_shapshot):
        if int(num) > 0: # else, we can just skip...
    
            num = int(num)

            # pull xyz coords
            xyz = traj.xyz[i,:,:] * 10.0 # convert nm -> ang.
            rx = xyz[:,0].flatten().astype(np.float32)
            ry = xyz[:,1].flatten().astype(np.float32)
            rz = xyz[:,2].flatten().astype(np.float32)

            # choose the number of molecules (must be multiple of 512)
            num = num - (num % 512) # round down
            bpg = num / 512

            # todo : fix temporary fix
            if bpg == 0:
                bpg = 1
                num = 512

            logger.debug('GPU can only process multiples of 512 molecules.')
            logger.info('Running %d molecules from snapshot %d...' % (num, i))  

            # generate random numbers for the rotations in python (much easier)
            rand1 = np.random.rand(num).astype(np.float32)
            rand2 = np.random.rand(num).astype(np.float32)
            rand3 = np.random.rand(num).astype(np.float32)

            # run dat shit
            if force_no_gpu:
                logger.debug('Running CPU computation')
                raise NotImplementedError('') # todo

            else:
                logger.debug('Sending calculation to GPU device...')
                bpg = int(bpg)
                out_obj = gpuscatter.GPUScatter(device_id,
                                                bpg, qx, qy, qz,
                                                rx, ry, rz, aid,
                                                cromermann,
                                                rand1, rand2, rand3, num_q)
                logger.debug('Retrived data from GPU.')
                assert len(out_obj.this[1]) == num_q
                intensities += out_obj.this[1].astype(np.float64)
    
    # check for NaNs in output
    if np.isnan(np.sum(intensities)):
        raise RuntimeError('Fatal error, NaNs detected in scattering output!')
    
    # check for negative values in output
    if len(intensities[intensities < 0.0]) != 0:
        raise RuntimeError('Fatal error, negative intensities detected in scattering output!')
    
    return intensities<|MERGE_RESOLUTION|>--- conflicted
+++ resolved
@@ -14,14 +14,10 @@
 logger = logging.getLogger(__name__)
 
 import cPickle
-<<<<<<< HEAD
-=======
+from bisect import bisect_left
+
 import numpy as np
-from scipy import interpolate, fftpack, ndimage
->>>>>>> 549124d9
-from bisect import bisect_left
-import numpy as np
-from scipy import fftpack, interpolate
+from scipy import interpolate, fftpack
 
 from odin import utils
 from odin import stats # module used for Shotset method "inter"
@@ -548,13 +544,9 @@
         xyz = np.zeros(( polar.shape[0], 3 ))
         xyz[:,0] = polar[:,0] * np.cos(polar[:,1])
         xyz[:,1] = polar[:,0] * np.sin(polar[:,1])
-<<<<<<< HEAD
         
         beam = Beam(flux, energy=energy) 
-=======
-    
-        beam = Beam(flux, energy=energy)     
->>>>>>> 549124d9
+
         detector = Detector(xyz, l, beam, coord_type='polar')
 
         return detector
@@ -757,13 +749,8 @@
             # todo : check for rectangular grid and then use structured
             self._unstructured_interpolation()
         elif self.detector.xyz_type == 'implicit':
-<<<<<<< HEAD
-            self._unstructured_interpolation()
-            #self._implicit_interpolation()
-=======
             #self._implicit_interpolation()
             self._unstructured_interpolation()
->>>>>>> 549124d9
         else:
             raise RuntimeError('Invalid detector passed to Shot()')
                     
@@ -825,7 +812,6 @@
         # loop over all the arrays that comprise the detector and use
         # grid interpolation on each
         
-<<<<<<< HEAD
         # int_start = 0 # start of intensity array correpsonding to `grid`
         # int_end   = 0 # end of intensity array correpsonding to `grid`
         # 
@@ -880,70 +866,6 @@
         # self._mask()
         # 
         # return
-=======
-        # convert the polar to cartesian coords for comparison to detector
-        pgr = self.polar_grid_as_cart
-        
-        for k,grid in enumerate(self.detector._grid_list):
-            
-            basis, size, corner = grid
-            n_int = size[0] * size[1] * size[2]
-            int_end += n_int
-            
-            if basis[0] != 0.0:
-                x_pixels = np.arange(0, basis[0]*size[0], basis[0]) + corner[0]
-            else:
-                x_pixels = np.zeros( size[0] )
-
-            if basis[1] != 0.0:
-                y_pixels = np.arange(0, basis[1]*size[1], basis[1]) + corner[1]
-            else:
-                y_pixels = np.zeros( size[1] )
-
-            if basis[2] != 0.0:
-                z_pixels = np.arange(0, basis[2]*size[2], basis[2]) + corner[2]
-            else:
-                z_pixels = np.zeros( size[2] )
-            
-            i = self.intensities[int_start:int_end].reshape(size[0], size[1])
-            int_start += n_int
-            
-            # find the indices of the polar grid that are inside the boundaries
-            # of the current detector array we're interpolating over
-            p_inds = self._overlap(pgr, np.vstack((x_pixels, y_pixels)).T)
-            
-            if len(p_inds) == 0:
-                logger.warning('Detector array (%d/%d) had no pixels inside the \
-                interpolation area!' % (k+1, len(self.detector.grid_list)) )
-                continue
-
-            inv_mask[p_inds] = np.bool(True)
-            
-            # interpolate onto the polar grid
-            
-            # RectBivariateSpline -- giving shitty results
-            #f = interpolate.RectBivariateSpline(x_pixels, y_pixels, i, kx=1, ky=1, s=0)
-            #self.polar_intensities[p_inds] = f.ev(pgr[p_inds,0], pgr[p_inds,1])
-
-            # map_coordinates
-            #self.polar_intensities[p_inds] = ndimage.map_coordinates(i, pgr[p_inds])
-
-            # cspline
-            #cj = signal.cspline2d( self.intensities[int_start:int_end] )
-            #self.polar_intensities[p_inds] = signal.sepfir2d(cj, pgr[p_inds], dx=basis[0], corner[0],
-            #                                                       dy=basis[1], y0=corner[1])
-                                             
-            # bisplrep
-            tck, fp, ier, msg = interpolate.bisplrep(x, y, z, task=-1, tx=x, ty=y, full_output=1)
-            if ier > 0:
-                 raise RuntimeError('interpolate.bisplrep failed with exit status %d: %s' % (ier, msg))
-            self.polar_intensities[p_inds] = interpolate.bisplev(xnew, ynew, tck)
-
-        self.polar_mask += np.bool(True) - inv_mask
-        self._mask()
-        
-        return
->>>>>>> 549124d9
         
         
     def _structured_interpolation(self):
