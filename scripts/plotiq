--- conflicted
+++ resolved
@@ -14,11 +14,7 @@
 from odin.plot import InteractiveImshow
 
 
-<<<<<<< HEAD
 def main(input_file, output_file,max_intensity=0, npoints=1000):
-=======
-def main(input_file, max_intensity=0, npoints=1000):
->>>>>>> b69830a4
     
     shotset = xray.Shotset.load(input_file)
     I = shotset.intensity_profile()
@@ -68,13 +64,10 @@
         ax[0].set_ylim([ lims[0], colmax ])
         plt.draw()
         
-<<<<<<< HEAD
     plt.savefig(output_file, bbox_inches='tight')
     print "Saved: %s" % output_file
 
     """
-=======
->>>>>>> b69830a4
     def on_keypress(event):
         if event.key == 'r':
             output = raw_input('Enter filename to save as: ')
@@ -83,11 +76,7 @@
     
     fig.canvas.mpl_connect('scroll_event', on_scroll)
     fig.canvas.mpl_connect('key_press_event', on_keypress)
-<<<<<<< HEAD
-=======
     
-    plt.show()
->>>>>>> b69830a4
     
     plt.show()
     """
@@ -98,11 +87,7 @@
     
     parser = odinparser('Plot intensity profile of a shotset.')
     
-<<<<<<< HEAD
     parser.add_argument('-i', '--input', type=str, help='An hdf shotset file.')
-=======
-    parser.add_argument('input', type=str, help='An hdf shotset file.')
->>>>>>> b69830a4
     parser.add_argument('-m', '--max', type=float, default=0,
                         help='Maximum intensity to plot (simulated beamstop).'
                              ' Default: Value at 0.4 1/A')
@@ -111,8 +96,4 @@
                         help='Image file to write. Append .pdf, .png, .jpg, etc. Default: correlation_plot.pdf')
     args = parser.parse_args()
     
-<<<<<<< HEAD
     main(args.input, args.output, max_intensity=args.max)
-=======
-    main(args.input, max_intensity=args.max)
->>>>>>> b69830a4
