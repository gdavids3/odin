#!/usr/bin/env python

"""
Simulate the scattering experiment (SAXS, WAXS).
"""

import multiprocessing as mp

from mdtraj import trajectory
from odin import xray, structure
from odin.utils import odinparser

import numpy as np


def main_wrap(args):
    return main(*args)

def main(traj, num_shots, num_molecules, detector, traj_weights=None, device_id=0):
    shotset = xray.Shotset.simulate(traj, num_molecules, detector, num_shots, traj_weights=None, device_id=device_id)    
    return shotset
    
def save(output_file, shotset):
    shotset.save(output_file)
    print "Wrote: %s" % output_file
    return 
    
if __name__ == '__main__':
    
    parser = odinparser('Simulate a scattering experiment, generating a `shot`.')

    parser.add_argument('-s', '--structures', type=str,
                        help='''A a PDB, coor, or trajectory file (.lh5 only 
                        right now), defining the molecular geometrie(s) to shoot.''')
    parser.add_argument('-n', '--numshots', type=int, default=1,
                        help='Number of shots (experiments) to perform.')
    parser.add_argument('-m', '--nummolec', type=int, default=1200,
                        help='Number of molecules in each shot. Default: 1200')
    parser.add_argument('-d', '--detector', type=str, default='NONE',
                        help='''A Detector object, on disk. Default: generate a 
                        generic detector.''')
    parser.add_argument('-w', '--weights', type=str, default='NONE',
                        help='''A flat text file specifing the ensemble weights 
                        for each snapshot in the trajectory. Places snapshots in 
                        to the `experiment` with the appropriate weight. Default:
                        None (even weights). ''')
    parser.add_argument('-p', '--parallel', type=int, default=1,
                        help='''Number of local GPUs to employ in parallel. 
                        Will use device IDs 0, 1, ..., p-1. If you pass a 
                        *negative* number, the code runs in serial on the
                        device indexed by the abs. value of the number you
                        pass (e.g. '-1' means run on device 1). Default: 
                        Device 0 only.''')
    parser.add_argument('-o', '--output', default='shotset.shot',
                        help='A Shotset object, written to disk in h5 format. Default: shotset.shot')

    args = parser.parse_args()

    if args.structures == None:
        raise ValueError('structure (-s) argument required!')
    
    # load up filenames
    if args.structures.endswith('.coor') or args.structures.endswith('.xyz'):
        traj = structure.load_coor(args.structures)
    else:
        traj = trajectory.load(args.structures)
    
    if args.detector != 'NONE':
        detector = xray.Detector.load(args.detector)
    else:
        detector = xray.Detector.generic()
        
    if args.weights == 'NONE':
        weights = None
    else:
        if traj.n_frames == 1:
            raise ValueError('You can\'t weight a single snapshot, silly!')
        
    # deal w/parallel
    if args.parallel == 1:
<<<<<<< HEAD
        xray.Shotset.simulate(traj, args.nummolec, detector, args.numshots, 
                              traj_weights=weights, device_id=0) 
    elif args.parallel < 0:
        did = -1 * args.parallel
        xray.Shotset.simulate(traj, args.nummolec, detector, args.numshots,
                              traj_weights=weights, device_id=did)
=======
        shotset = xray.Shotset.simulate(traj, args.nummolec, detector, args.numshots, 
                                        traj_weights=weights, device_id=0) 
>>>>>>> bdefe904
    else:
        p = args.parallel
        gpudev = range(p)
        print "Running on GPU Devices:", gpudev

        # make a list of ints, representing the n_shots each GPU will do
        n_shots_list = [ args.numshots / p ]*p
        for i in range( args.numshots % p ):
            n_shots_list[i] += 1
        
        pool = mp.Pool(processes=p)
        main_args = zip([traj]*p, 
                        n_shots_list, 
                        [args.nummolec]*p,
                        [detector]*p,
                        [weights]*p,
                        gpudev)
        shotsets = pool.map(main_wrap, main_args)
    
        # aggregate all the shotsets into one
        s = []
        for shotset in shotsets:
            s.extend( shotset.shots )
        shotset = xray.Shotset(s)
        
    save(args.output, shotset)
<|MERGE_RESOLUTION|>--- conflicted
+++ resolved
@@ -78,17 +78,12 @@
         
     # deal w/parallel
     if args.parallel == 1:
-<<<<<<< HEAD
-        xray.Shotset.simulate(traj, args.nummolec, detector, args.numshots, 
-                              traj_weights=weights, device_id=0) 
+        shotset = xray.Shotset.simulate(traj, args.nummolec, detector, args.numshots, 
+                                        traj_weights=weights, device_id=0) 
     elif args.parallel < 0:
         did = -1 * args.parallel
-        xray.Shotset.simulate(traj, args.nummolec, detector, args.numshots,
-                              traj_weights=weights, device_id=did)
-=======
-        shotset = xray.Shotset.simulate(traj, args.nummolec, detector, args.numshots, 
-                                        traj_weights=weights, device_id=0) 
->>>>>>> bdefe904
+        shotset = xray.Shotset.simulate(traj, args.nummolec, detector, args.numshots,
+                                        traj_weights=weights, device_id=did)
     else:
         p = args.parallel
         gpudev = range(p)
