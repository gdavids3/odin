
"""
Tests: src/python/xray.py
"""

import os, sys
import warnings
import tables
from nose import SkipTest

from odin import xray, utils, parse, structure, math2, utils, _cpuscatter
from odin.testing import skip, ref_file, expected_failure, brute_force_masked_correlation
from odin.refdata import cromer_mann_params
from mdtraj import trajectory, io

try:
    from odin import _gpuscatter
    GPU = True
except ImportError as e:
    GPU = False

import numpy as np
from numpy.testing import (assert_almost_equal, assert_array_almost_equal,
                           assert_allclose, assert_array_equal)

import logging
logger = logging.getLogger(__name__)
logger.setLevel(logging.DEBUG)
logging.basicConfig()


class TestBeam(object):

    def setup(self):
        self.n_photons = 100.0

    def test_unit_convs(self):
        beam = xray.Beam(self.n_photons, energy=1.0)
        assert_allclose(beam.wavelength, 12.398, rtol=1e-3)
        assert_allclose(beam.frequency, 2.4190e17, rtol=1e-3)
        assert_allclose(beam.wavenumber, (2.0 * np.pi)/12.398, rtol=1e-3)


class TestBasisGrid(object):

    def setup(self):
        self.p = np.array([0.0, 0.0, 1.0])
        self.s = np.array([1.0, 0.0, 0.0])
        self.f = np.array([0.0, 2.0, 0.0])
        self.shape = (10, 10)
        self.grid_list = [(self.p, self.s, self.f, self.shape)]
        self.bg = xray.BasisGrid(self.grid_list)

    def test_add_grid(self):
        nbg = xray.BasisGrid()
        nbg.add_grid(*self.grid_list[0])
        assert_array_almost_equal(nbg.to_explicit(), self.bg.to_explicit())

    def test_add_using_center(self):
        center = np.array([4.5, 9, 1.0])
        nbg = xray.BasisGrid()
        nbg.add_grid_using_center(center, self.s, self.f, self.shape)
        assert_array_almost_equal(nbg.to_explicit(), self.bg.to_explicit())

    def test_num_pixels(self):
        assert self.bg.num_pixels == np.product(self.shape)

    def test_grid_corners(self):
        c = self.bg.get_grid_corners(0)
        assert_array_almost_equal(c[0,:], self.p)
        assert_array_almost_equal(c[2,:], np.array([1.0*10, 0.0, 1.0])) # slow
        assert_array_almost_equal(c[1,:], np.array([0.0, 2.0*10, 1.0])) # fast
        assert_array_almost_equal(c[3,:], np.array([1.0*10, 2.0*10, 1.0]))

    def test_get_grid(self):
        assert self.bg.get_grid(0) == self.grid_list[0]

    def test_to_explicit(self):
        ref = np.zeros((100,3))
        mg = np.mgrid[0:9:10j,0:18:10j]
        ref[:,0] = mg[0].flatten()
        ref[:,1] = mg[1].flatten()
        ref[:,2] = 1.0
        assert_array_almost_equal(self.bg.to_explicit(), ref)

    def test_grid_as_explicit(self):
        ref = np.zeros((10,10,3))
        mg = np.mgrid[0:9:10j,0:18:10j]
        ref[:,:,0] = mg[0]
        ref[:,:,1] = mg[1]
        ref[:,:,2] = 1.0
        assert_array_almost_equal(self.bg.grid_as_explicit(0), ref)
        
    def test_array_typechecking(self):
        bad_p = np.array([0.0, 0.0])
        grid_list = [(bad_p, self.s, self.f, self.shape)]
        try:
            bg = xray.BasisGrid(grid_list)
        except:
            pass
        else:
            raise Exception('should have failed : bad typecheck')


class TestDetector(object):

    def setup(self):
        self.spacing   = 0.05
        self.lim       = 10.0
        self.energy    = 0.7293
        self.n_photons = 100.0
        self.l         = 50.0
        self.d = xray.Detector.generic(spacing = self.spacing,
                                       lim = self.lim,
                                       energy = self.energy,
                                       photons_scattered_per_shot = self.n_photons,
                                       l = self.l)

    def test_implicit_to_explicit(self):
        xyz_imp = self.d.real
        self.d.implicit_to_explicit()
        assert_array_almost_equal(xyz_imp, self.d.real)

    def test_evaluate_qmag(self):
        # doubles as a test for _evaluate_theta
        x = np.zeros((5, 3))
        x[:,0] = np.random.randn(5)
        x[:,2] = self.l

        S = x.copy()
        S = S / np.sqrt( np.sum( np.power(S, 2), axis=1 ) )[:,None]
        S -= self.d.beam_vector

        b = xray.Beam(1, energy=self.energy)
        qref = b.k * np.sqrt( np.sum( np.power(S, 2), axis=1 ) )

        qmag = self.d.evaluate_qmag(x)
        assert_allclose(qref, qmag)

    def test_recpolar_n_reciprocal(self):
        q1 = np.sqrt( np.sum( np.power(self.d.reciprocal,2), axis=1) )
        q2 = self.d.recpolar[:,0]
        assert_array_almost_equal(q1, q2)

    def test_polar_space(self):

        # this is the "generic" detector in real space
        x = np.arange(-self.lim, self.lim+self.spacing, self.spacing)
        xx, yy = np.meshgrid(x, x)

        # one slice along the horizontal direction in real space
        r     = self.d.polar[:,0]
        theta = self.d.polar[:,1]
        phi   = self.d.polar[:,2]

        x = r * np.sin(theta) * np.cos(phi)
        y = r * np.sin(theta) * np.sin(phi)
        z = r * np.cos(theta)

        assert_array_almost_equal(yy.flatten(), x)
        assert_array_almost_equal(xx.flatten(), y)

    def test_reciprocal_space(self):
        qx = self.d.reciprocal[:,0]
        qy = self.d.reciprocal[:,1]

        Shat    = self.d._unit_vector(self.d.real)
        Sx_unit = Shat[:,0]
        Sy_unit = Shat[:,1]

        assert_array_almost_equal(qx/self.d.k, Sx_unit)
        assert_array_almost_equal(qy/self.d.k, Sy_unit)

    def test_recpolar_space(self):

        # build a reference conversion, using a different geometrical calc
        ref1 = np.zeros(self.d.xyz.shape)
        hd = np.sqrt( np.power(self.d.xyz[:,0], 2) + np.power(self.d.xyz[:,1], 2) )

        # |q| = k*sqrt{ 2 - 2 cos(theta) }
        ref1[:,0] = self.d.k * np.sqrt( 2.0 - 2.0 * np.cos(self.d.polar[:,1]) )

        # q_theta = theta / 2 (one-theta convention)
        ref1[:,1] = self.d.polar[:,1] / 2.0 # not working atm

        # q_phi is the same as polar
        ref1[:,2] = self.d.polar[:,2].copy()

        assert_array_almost_equal(ref1[:,0], self.d.recpolar[:,0], err_msg='|q|')
        assert_array_almost_equal(ref1[:,1], self.d.recpolar[:,1], err_msg='theta')
        assert_array_almost_equal(ref1[:,2], self.d.recpolar[:,2], err_msg='phi')

    def test_compute_intersect(self):

        # build a simple grid and turn it into a detector
        bg = xray.BasisGrid()
        p = np.array([0.0, 0.0, 1.0])
        s = np.array([1.0, 0.0, 0.0])
        f = np.array([0.0, 1.0, 0.0])
        shape = (10, 10)
        bg.add_grid(p, s, f, shape)
        d = xray.Detector(bg, 2.0*np.pi/1.4)

        # compute a set of q-vectors corresponding to a slightly offset grid
        xyz_grid = bg.to_explicit()
        xyz_off = xyz_grid.copy()
        xyz_off[:,0] += 0.5
        xyz_off[:,1] += 0.5
        q_vectors = d._real_to_reciprocal(xyz_off)

        # b/c s/f vectors are unit vectors, where they intersect s/f is simply
        # their coordinates. The last row and column will miss, however
        intersect_ref = np.logical_and( (xyz_off[:,0] <= 9.0),
                                        (xyz_off[:,1] <= 9.0) )

        pix_ref = xyz_off[intersect_ref,:2]

        # compute the intersection from code
        pix, intersect = d._compute_intersections(q_vectors, 0) # 0 --> grid_index
        print pix, intersect

        assert_array_almost_equal(intersect_ref, intersect)
        assert_array_almost_equal(pix_ref, pix)

    def test_serialization(self):
        s = self.d._to_serial()
        d2 = xray.Detector._from_serial(s)
        assert_array_almost_equal(d2.xyz, self.d.xyz)

    def test_io(self):
        if os.path.exists('r.dtc'): os.system('rm r.dtc')
        self.d.save('r.dtc')
        d = xray.Detector.load('r.dtc')
        if os.path.exists('r.dtc'): os.system('rm r.dtc')
        assert_array_almost_equal(d.xyz, self.d.xyz)

    def test_q_max(self):
        ref_q_max = np.max(self.d.recpolar[:,0])
        assert_almost_equal(self.d.q_max, ref_q_max, decimal=2)


class TestShotset(object):

    def setup(self):
        self.q_values = np.array([1.0, 2.0])
        self.num_phi  = 360
        self.l = 50.0
        self.d = xray.Detector.generic(spacing=0.4, l=self.l)
        self.num_shots = 2
        self.i = np.abs( np.random.randn(self.num_shots, self.d.num_pixels) )
        self.t = trajectory.load(ref_file('ala2.pdb'))
        self.shot = xray.Shotset(self.i, self.d)

    def test_mask_argument(self):
        # simple smoke test to make sure we can interpolate with a mask
        q_values = np.array([1.0, 2.0])
        num_phi = 360
        mask = np.random.binomial(1, 0.1, size=(self.d.num_pixels,))
        s = xray.Shotset(self.i, self.d, mask=mask)
        s.interpolate_to_polar(q_values, self.num_phi)
        
    def test_num_shots(self):
        assert self.shot.num_shots == self.num_shots
        
    def test_num_px(self):
        assert self.shot.num_pixels == self.d.num_pixels
        
    def test_intensities(self):
        assert np.all( self.shot.intensities == self.i )
        
    def test_intensities_iter_smoke(self):
        n = 0
        for i in self.shot.intensities_iter:
            n += 1
        assert n == self.num_shots
            
    def test_len(self):
        assert len(self.shot) == self.num_shots

    @skip # not in yet
    def test_add(self):
        ss = self.shot + self.shot
        assert len(ss) == 2 * len(self.shot)
        
    def test_average_intensity(self):
        assert_array_almost_equal(self.i.mean(0), self.shot.average_intensity)

    # missing test: num_phi_to_values
    
    # missing test: num_phi_to_spacing

    # missing test: test_assemble (ok for now)

    def test_polar_grid(self):
        pg = self.shot.polar_grid([1.0], 360)
        pg_ref = np.zeros((360, 2))
        pg_ref[:,0] = 1.0
        pg_ref[:,1] = np.arange(0, 2.0*np.pi, 2.0*np.pi/float(360))
        assert_array_almost_equal(pg, pg_ref)

    def test_polar_grid_as_cart(self):
        pg = self.shot.polar_grid(self.q_values, self.num_phi)
        pgc = self.shot.polar_grid_as_cart(self.q_values, self.num_phi)
        mag = np.sqrt(np.sum(np.power(pgc,2), axis=1))
        assert_array_almost_equal( mag, pg[:,0] )
        maxq = self.q_values.max()
        assert np.all( mag <= (maxq + 1e-6) )

    def test_interpolate_to_polar(self):
        # doubles as a test for _implicit_interpolation
        q_values = np.array([2.0, 2.67, 3.7]) # should be a peak at |q|=2.67
        t = structure.load_coor(ref_file('gold1k.coor'))
        s = xray.Shotset.simulate(t, self.d, 3, 1)
        pi, pm = s.interpolate_to_polar(q_values, self.num_phi)
        ip = np.sum(pi[0,:,:], axis=1)
        assert ip[1] > ip[0]
        assert ip[1] > ip[2]

    def test_explicit_interpolation(self):
        # doubles as a test for _explicit_interpolation
        q_values = np.array([2.0, 2.67, 3.7]) # should be a peak at |q|=2.67
        t = structure.load_coor(ref_file('gold1k.coor'))
        self.d.implicit_to_explicit()
        s = xray.Shotset.simulate(t, self.d, 3, 1)
        pi, pm = s.interpolate_to_polar(q_values, self.num_phi)
        ip = np.sum(pi[0,:,:], axis=1)
        assert ip[1] > ip[0]
        assert ip[1] > ip[2]

    @skip
    def test_interpolation_consistency(self):
        # TJL warning: these methods are working, but this test is *weak*
        #              I am not sure why turning up the tol causes fails :(
        q_values = np.array([2.0, 4.0])
        de = xray.Detector.generic(spacing=0.4, force_explicit=True)
        s1 = xray.Shotset(self.i, self.d)
        s2 = xray.Shotset(self.i, de)
        p1, m1 = s1.interpolate_to_polar(q_values, self.num_phi)
        p2, m2 = s2.interpolate_to_polar(q_values, self.num_phi)
        p1 /= p1.max()
        p2 /= p2.max()
        assert_allclose(p1[0,0,1:].flatten(), p2[0,0,1:].flatten(), err_msg='interp intensities dont match',
                        rtol=1.0, atol=0.5)
        #assert_allclose(m1[:,1:], m2[:,1:], err_msg='polar masks dont match')
        
    def test_multi_panel_interp(self):
        # regression test ensuring detectors w/multiple basisgrid panels
        # are handled correctly
        
        t = structure.load_coor(ref_file('gold1k.coor'))
        q_values = np.array([2.66])
        multi_d = xray.Detector.load(ref_file('lcls_test.dtc'))
        num_phi = 1080
        num_molecules = 1
        
        xyzlist = t.xyz[0,:,:] * 10.0 # convert nm -> ang. / first snapshot
        atomic_numbers = np.array([ a.element.atomic_number for a in t.topology.atoms() ])
        
        # generate a set of random numbers that we can use to make sure the
        # two simulations have the same molecular orientation (and therefore)
        # output
        rfloats = np.random.rand(num_molecules, 3)
        
        # --- first, scatter onto a perfect ring
        q_grid = xray._q_grid_as_xyz(q_values, num_phi, multi_d.k) 
        
        ring_i = _cpuscatter.simulate(num_molecules, q_grid, xyzlist, 
                                      atomic_numbers, rfloats=rfloats)
        perf = xray.Rings(q_values, ring_i[None,None,:], multi_d.k)
                                    
        # --- next, to the full detector
        q_grid2 = multi_d.reciprocal
        real_i = _cpuscatter.simulate(num_molecules, q_grid2, xyzlist, 
                                      atomic_numbers, rfloats=rfloats)

        # interpolate
        ss = xray.Shotset(real_i, multi_d)
        real = ss.to_rings(q_values, num_phi)
        
        # count the number of points that differ significantly between the two
        diff = ( np.abs((perf.polar_intensities[0,0,:] - real.polar_intensities[0,0,:]) \
                 / real.polar_intensities[0,0,:]) > 1e-3)
        print np.sum(diff)
        assert np.sum(diff) < 300

    def test_i_profile(self):
        # doubles as a test for intensity_maxima()
        t = structure.load_coor(ref_file('gold1k.coor'))
        s = xray.Shotset.simulate(t, self.d, 5, 1)
        p = s.intensity_profile()
        m = s.intensity_maxima()
        assert np.any(np.abs(p[m,0] - 2.67) < 1e-1) # |q| = 2.67 is in {maxima}

    def test_rotated_beam(self):
        # shift a detector up (in x) a bit and test to make sure there's no diff
        t = structure.load_coor(ref_file('gold1k.coor'))
        s = xray.Shotset.simulate(t, self.d, 5, 1)
            
        sh = 50.0 # the shift mag
        xyz = self.d.xyz.copy()
        shift = np.zeros_like(xyz)
        shift[:,0] += sh
        beam_vector = np.array([ sh/self.l, 0.0, 1.0 ])
        
        # note that the detector du is further from the interaction site
        du = xray.Detector(xyz + shift, self.d.k, beam_vector=beam_vector)
        su = xray.Shotset.simulate(t, du, 5, 1)
        
        p1 = s.intensity_profile(q_spacing=0.05)
        p2 = su.intensity_profile(q_spacing=0.05)

        p1 /= p1.max()
        p2 /= p2.max()
        p1 = p2[:10,:]
        p2 = p2[:p1.shape[0],:]
        
        assert_allclose(p1, p2, rtol=0.1)

    def test_sim(self):
        if not GPU: raise SkipTest
        shot = xray.Shotset.simulate(self.t, 512, self.d)

    def test_simulate_cpu_only(self):
        d = xray.Detector.generic(spacing=0.6)
        x = xray.Shotset.simulate(self.t, d, 1, 1)

    def test_simulate_gpu_only(self):
        if not GPU: raise SkipTest
        d = xray.Detector.generic(spacing=0.6)
        x = xray.Shotset.simulate(self.t, d, 512, 1)

    def test_simulate_gpu_and_cpu(self):
        if not GPU: raise SkipTest
        d = xray.Detector.generic(spacing=0.6)
        x = xray.Shotset.simulate(self.t, d, 513, 1)

    def test_to_rings(self):
        
        t = structure.load_coor(ref_file('gold1k.coor'))
        shot = xray.Shotset.simulate(t, self.d, 1, 1)
        
        shot_ip = shot.intensity_profile(0.1)
        q_values = shot_ip[:,0]
        rings = shot.to_rings(q_values)
        rings_ip = rings.intensity_profile()
        
        # normalize to the 6th entry, and discard values before that
        # which are usually just large + uninformative
        rings_ip[:,1] /= rings_ip[5,1]
        shot_ip[:,1] /= shot_ip[5,1]
        
        # for some reason assert_allclose not working, but this is
        x = np.sum( np.abs(rings_ip[5:,1] - shot_ip[5:,1]) )
        x /= float(len(rings_ip[5:,1]))
        print x
        assert x < 0.2 # intensity mismatch
        assert_allclose(rings_ip[:,0], shot_ip[:,0], err_msg='test impl error')

    def test_to_rings_on_disk(self):
        # this test uses the Rings `rings_filename` flag
        
        t = structure.load_coor(ref_file('gold1k.coor'))
<<<<<<< HEAD
        shot = xray.Shotset.simulate(t, self.d, 1, 1)
        q_values = [1.0, 2.0]
        rings_ref = shot.to_rings(q_values)
=======
        q_values = np.array([2.66])
        multi_d = xray.Detector.load(ref_file('lcls_test.dtc'))
        num_phi = 1080
        num_molecules = 1
        
        xyzlist = t.xyz[0,:,:] * 10.0 # convert nm -> ang. / first snapshot
        atomic_numbers = np.array([ a.element.atomic_number for a in t.topology.atoms ])
        
        # generate a set of random numbers that we can use to make sure the
        # two simulations have the same molecular orientation (and therefore)
        # output
        rfloats = np.random.rand(num_molecules, 3)
>>>>>>> 366d0301
        
        shot.to_rings(q_values, rings_filename='tmp.ring')
        rings = xray.Rings.load('tmp.ring')
        
        assert_array_almost_equal(rings_ref.polar_intensities,
                                  rings.polar_intensities)
                                  
        if os.path.exists('tmp.ring'): os.remove('tmp.ring')


    def test_io(self):
        if os.path.exists('test.shot'): os.remove('test.shot')
        self.shot.save('test.shot')
        s = xray.Shotset.load('test.shot')
        if os.path.exists('test.shot'): os.remove('test.shot')
        assert_array_almost_equal(s.intensity_profile(),
                                  self.shot.intensity_profile() )
                                  
    def test_io_memforce(self):
        if os.path.exists('test.shot'): os.remove('test.shot')
        self.shot.save('test.shot')
        s = xray.Shotset.load('test.shot', force_into_memory=True)
        if os.path.exists('test.shot'): os.remove('test.shot')
        assert_array_almost_equal(s.intensity_profile(),
                                  self.shot.intensity_profile() )
                                  
    def test_io_subset(self):
        if os.path.exists('test.shot'): os.remove('test.shot')
        self.shot.save('test.shot')
        s = xray.Shotset.load('test.shot', to_load=[0])
        if os.path.exists('test.shot'): os.remove('test.shot')
        assert s.num_shots == 1
        
        
    def test_load_from_cxi(self):
        raise NotImplementedError()
                                  
        
        
class TestShotsetFromDisk(TestShotset):
    """
    Test all the same shotset functionality, but working from the intensities
    on disk via pytables. Works by subclassing TestShotset but overwriting the
    setup() method.
    """
    
    def setup(self):
        
        self.q_values = np.array([1.0, 2.0])
        self.num_phi  = 360
        self.l = 50.0
        self.d = xray.Detector.generic(spacing=0.4, l=self.l)
        self.t = trajectory.load(ref_file('ala2.pdb'))
        
        self.num_shots = 2
        intensities = np.abs(np.random.randn(self.num_shots, self.d.num_pixels))
        io.saveh('tmp_tables.h5', data=intensities)
        
        self.tables_file = tables.File('tmp_tables.h5')
        self.i = self.tables_file.root.data
        
        self.shot = xray.Shotset(self.i, self.d)
        
        return
        
    def teardown(self):
        self.tables_file.close()
        os.remove('tmp_tables.h5')
        return


class TestRings(object):

    def setup(self):
        self.q_values  = np.array([1.0, 2.0])
        self.num_phi   = 360
        self.traj      = trajectory.load(ref_file('ala2.pdb'))
        self.num_shots = 2
        self.rings     = xray.Rings.simulate(self.traj, 1, self.q_values,
                                             self.num_phi, self.num_shots) # 1 molec

    def test_simulation(self):
        rings = xray.Rings.simulate(self.traj, 1, self.q_values,
                                    self.num_phi, 1) # 1 molec, 1 shots
        # todo: better than smoke test
        
        
    def test_polar_intensities_type(self):
        assert self._polar_intensities_type == 'array'
        
    def test_polar_intensities(self):
        pi = self.rings.polar_intensities
        assert pi.shape == (2, len(self.q_values), self.num_phi)
        assert pi.shape == (self.num_shots, len(self.q_values), self.num_phi)
        
    def test_polar_intensities_iter(self):
        n = 0
        for x in self.shot.polar_intensities_iter:
            n += 1
        assert n == self.num_shots - 1
        
    def test_num_shots(self):
        assert self.rings.num_shots == self.num_shots
        
    # missing test : phi_values
    
    # missing test : q_values
    
    def test_num_phi(self):
        assert self.rings.num_phi == self.num_phi
        
    def test_num_datapoints(self):
        assert self.num_datapoints == self.num_phi * len(self.q_values)

    def test_cospsi(self):
        raise NotImplementedError('what do we want here?')
        cospsi = self.rings._cospsi(1.0, 1.0)
        assert_allclose(cospsi[0], 1.0, rtol=0.01, err_msg='0 fail')
        theta_max = np.pi/2. + np.arcsin( 1.0 / (2.*self.rings.k) )
        assert_allclose(cospsi.min(), np.cos(2.0 * theta_max), rtol=0.01, err_msg='pi fail')

    def test_q_index(self):
        assert self.rings.q_index(1.0) == 0
        assert self.rings.q_index(2.0) == 1
        
    def test_depolarize(self):
        raise NotImplementedError('need test')
        
    def test_smooth_intensities(self):
        raise NotImplementedError('need test')

    def test_intensity_profile(self):
        q_values = [2.4, 2.67, 3.0] # should be a peak at |q|=2.67
        t = structure.load_coor(ref_file('gold1k.coor'))
        rings = xray.Rings.simulate(t, 20, q_values, self.num_phi, 1) # 3 molec, 1 shots
        ip = rings.intensity_profile()
        assert ip[1,1] > ip[0,1]
        assert ip[1,1] > ip[2,1]

    def test_brute_correlation_wo_mask(self):
        # this might be better somewhere else, but is here for now:
        # this tests the brute force implementation in testing.py used below
        
        x = np.random.randn(100) + 0.1 * np.arange(100)
        mask = np.ones(100, dtype=np.bool)

        c = brute_force_masked_correlation(x, mask, normed=False)
        c_norm = brute_force_masked_correlation(x, mask, normed=True)
        
        ref = np.zeros(100)
        for i in range(100):
            ref[i] = np.correlate(x, np.roll(x, i))

        assert_allclose(ref / ref[0], c_norm, err_msg='normalized fail')
        assert_allclose(ref, c, err_msg='unnormalized fail')

    def test_corr_rows_no_mask(self):

        q1 = 1.0 # chosen arb.
        q_ind = self.rings.q_index(q1)
        
        x = self.rings.polar_intensities[0,q_ind,:].flatten()
        y = self.rings.polar_intensities[0,q_ind,:].flatten()
        assert len(x) == len(y)

        ring = self.rings._correlate_rows(x, y)

        ref = np.zeros(len(x))
        for i in range(len(x)):
            ref[i] = np.correlate(x, np.roll(y, i))
        # ref /= x.mean() * y.mean() * float(len(x))
        # ref -= 1.0
        
        assert_allclose(ref, ring)

    def test_corr_rows_w_mask(self):

        q1 = 1.0 # chosen arb.
        q_ind = self.rings.q_index(q1)
        
        x = self.rings.polar_intensities[0,q_ind,:].flatten().copy()
        x_mask = np.random.binomial(1, 0.9, size=len(x)).astype(np.bool)
        no_mask = np.ones_like(x_mask)
        
        corr = self.rings._correlate_rows(x, x, x_mask, x_mask)
        true_corr = self.rings._correlate_rows(x, x)
        ref_corr = brute_force_masked_correlation(x, x_mask)

        # big tol, but w/a lot of masking there is a ton of noise
        assert_allclose(true_corr, corr, atol=0.1)
        assert_allclose(ref_corr, corr, rtol=1e-03)
        
    def test_mask_nomask_consistency(self):
        
        q1 = 1.0 # chosen arb.
        q_ind = self.rings.q_index(q1)
        
        x = self.rings.polar_intensities[0,q_ind,:].flatten()
        y = self.rings.polar_intensities[1,q_ind,:].flatten()
        ref = self.rings._correlate_rows(x, y).mean(0)

        x = self.rings.polar_intensities[0,q_ind,:].flatten().copy()
        no_mask = np.ones(x.shape[0], dtype=np.bool)
        
        corr_nomask = self.rings._correlate_rows(x, x)
        corr_mask   = self.rings._correlate_rows(x, x)

        # big tol, but w/a lot of masking there is a ton of noise
        assert_allclose(corr_mask, corr_nomask, rtol=1e-3)
        
    def test_correlate_intra(self):
        raise NotImplementedError('need test')
        # smoke tests : these functions are very simple
        intra = self.rings.correlate_intra(1.0, 1.0)
        intra = self.rings.correlate_intra(1.0, 1.0, num_shots=1)

    def test_correlate_inter(self):
        q = 1.0
        q_ind = self.rings.q_index(q)
        
        # there's only one possible inter pair for these guys (only two shots)
        inter = self.rings.correlate_inter(q, q, mean_only=True)
        
        x = self.rings.polar_intensities[0,q_ind,:].flatten()
        y = self.rings.polar_intensities[1,q_ind,:].flatten()
        ref = self.rings._correlate_rows(x, y).mean(0)
        
        assert_allclose(ref, inter)
        
        # also smoke test random pairs
        rings2 = xray.Rings.simulate(self.traj, 1, self.q_values, self.num_phi, 3) # 1 molec, 3 shots
        inter = rings2.correlate_inter(q, q, mean_only=True, num_pairs=1)
        
    @skip # skip until convention is set
    def test_convert_to_kam(self):
        intra = self.rings.correlate_intra(1.0, 1.0, mean_only=True)
        kam_corr = self.rings._convert_to_kam(1.0, 1.0, intra)
        assert kam_corr.shape[1] == 2
        assert kam_corr[:,0].min() >= -1.0
        assert kam_corr[:,0].max() <=  1.0
        
        half = kam_corr.shape[0] / 2
        
        assert_array_almost_equal(kam_corr[:half,0], -kam_corr[half:,0][::-1])
        # assert_array_almost_equal(kam_corr[1:half,1],  kam_corr[half:-1,1][::-1])

    def test_coefficients_smoke(self):
        order = 6
        cl1 = self.rings.legendre(self.q_values[0], self.q_values[0], order)
        assert cl1.shape == (order,)

        cl2 = self.rings.legendre_matrix(order)
        assert cl2.shape == (order, self.rings.num_q, self.rings.num_q)

    def test_legendre(self):

        order = 300
        q1 = 1.0
        cl = self.rings.legendre(q1, q1, order) # keep only q1, q1 correlation
        assert len(cl) == order

        # make sure it matches up with the raw correlation
        ring = self.rings.correlate_intra(q1, q1, mean_only=True)
        kam_ring = self.rings._convert_to_kam( q1, q1, ring )
        
        # reconstruct the correlation function
        pred = np.polynomial.legendre.legval(kam_ring[:,0], cl)
        assert_allclose(pred, kam_ring[:,1], rtol=0.1, atol=0.1)

    def test_io(self):        
        self.rings.save('test.ring')
        r = xray.Rings.load('test.ring')
        os.remove('test.ring')
        assert np.all( self.rings.polar_intensities == r.polar_intensities)
        
    def test_io_forcemem(self):
        raise NotImplementedError('need test')
        
    def test_io_specific_shots(self):
        raise NotImplementedError('need test')
    
    def test_append(self):
        raise NotImplementedError('need test')
        
        
        
# class TestRingsFromDisk(TestRings):
#     """
#     Test the rings class when the handle is a tables array.
#     """
# 
#     def setup(self):
# 
#         self.q_values  = np.array([1.0, 2.0])
#         self.num_phi   = 360
#         self.traj      = trajectory.load(ref_file('ala2.pdb'))
#         self.num_shots = 3
# 
#         # generate the tables file on disk, then re-open it
#         intensities = np.abs( np.random.randn(self.num_shots, len(self.q_values),
#                                               self.num_phi) )
#         io.saveh('tmp_tables.h5', data=intensities)
# 
#         self.tables_file = tables.File('tmp_tables.h5')
#         pi = self.tables_file.root.data
#         pm = np.random.binomial(1, 0.9, size=(len(self.q_values), self.num_phi))
#         k = 1.0
#         
#         self.rings = xray.Rings(self.q_values, pi, k, pm)
# 
#         return
#         
#     def test_polar_intensities_type(self):
#         assert self._polar_intensities_type == 'tables'
# 
#     def teardown(self):
#         self.tables_file.close()
#         os.remove('tmp_tables.h5')
#         return


class TestMisc(object):

    def test_q_values(self):

        q_values = np.array([1.0, 2.0, 3.0])
        num_phi = 360
        k = 2.0 * np.pi / 1.4

        qxyz = xray._q_grid_as_xyz(q_values, num_phi, k)

        # assert that the above vectors are the correct length
        assert np.all( np.abs( np.sqrt( np.sum( np.power(qxyz,2), axis=1 ) ) - \
                               np.repeat(q_values, num_phi)) < 1e-6 )

    # this test is not working quite right, it fails a lot
    # maybe we can make it deterministic in the future
    @skip
    def test_iprofile_consistency(self):

        t = structure.load_coor(ref_file('gold1k.coor'))
        d = xray.Detector.generic()
        s = xray.Shotset.simulate(t, d, 5, 1)

        q_values = np.arange(1.0, 4.0, 0.02)
        num_phi = 360

        # compute from polar interp
        pi, pm = s._implicit_interpolation(q_values, num_phi)
        pi = pi.reshape(len(q_values), num_phi)
        ip1 = np.zeros((len(q_values), 2))
        ip1[:,0] = q_values
        ip1[:,1] = pi.sum(1)

        # compute from detector
        ip2 = s.intensity_profile(0.02)

        # compute from rings
        r = xray.Rings.simulate(t, 10, q_values, 360, 1)
        ip3 = r.intensity_profile()

        # make sure maxima are all similar
        ind1 = utils.maxima( math2.smooth(ip1[:,1], beta=15.0, window_size=21) )
        ind2 = utils.maxima( math2.smooth(ip2[:,1], beta=15.0, window_size=21) )
        ind3 = utils.maxima( math2.smooth(ip3[:,1], beta=15.0, window_size=21) )
        
        m1 = ip1[ind1,0]
        m2 = ip2[ind2,0]
        m3 = ip3[ind3,0]
        
        # discard the tails of the sim -- they have weak/noisy peaks
        # there should be strong peaks at |q| ~ 2.66, 3.06
        m1 = m1[(m1 > 2.0) * (m1 < 3.2)]
        m2 = m2[(m2 > 2.0) * (m2 < 3.2)]
        m3 = m3[(m3 > 2.0) * (m3 < 3.2)]

        # I'll let them be two q-brackets off
        assert_allclose(m1, m2, atol=0.045)
        assert_allclose(m1, m3, atol=0.045)
        assert_allclose(m2, m3, atol=0.045)<|MERGE_RESOLUTION|>--- conflicted
+++ resolved
@@ -460,11 +460,6 @@
         # this test uses the Rings `rings_filename` flag
         
         t = structure.load_coor(ref_file('gold1k.coor'))
-<<<<<<< HEAD
-        shot = xray.Shotset.simulate(t, self.d, 1, 1)
-        q_values = [1.0, 2.0]
-        rings_ref = shot.to_rings(q_values)
-=======
         q_values = np.array([2.66])
         multi_d = xray.Detector.load(ref_file('lcls_test.dtc'))
         num_phi = 1080
@@ -477,7 +472,6 @@
         # two simulations have the same molecular orientation (and therefore)
         # output
         rfloats = np.random.rand(num_molecules, 3)
->>>>>>> 366d0301
         
         shot.to_rings(q_values, rings_filename='tmp.ring')
         rings = xray.Rings.load('tmp.ring')
