u"""
setup.py: Install ODIN
"""

import os, sys,re
from os.path import join as pjoin
from glob import glob

#try:
    #from setuptools import Extension, setup
#except:

from distutils.extension import Extension
from distutils.core import setup

from Cython.Distutils import build_ext

import numpy

import subprocess
from subprocess import CalledProcessError

# ------------------------------------------------------------------------------
# HEADER
# 

VERSION     = "0.0.1"
ISRELEASED  = False
__author__  = "TJ Lane"
__version__ = VERSION

metadata = {
    'name': 'odin',
    'version': VERSION,
    'author': __author__,
    'author_email': 'tjlane@stanford.edu',
    'license': 'GPL v3.0',
    'url': 'https://github.com/tjlane/odin',
    'download_url': 'https://github.com/tjlane/odin',
    'install_requires': ['numpy', 'scipy', 'matplotlib', 'pyyaml', 'mdtraj', 
                         'nose', 'cython>=0.16', 'tables'],
    'dependency_links' : ['https://github.com/rmcgibbo/mdtraj/tarball/master#egg=mdtraj-0.0.0',
                          'https://svn.code.sf.net/p/fable/code/fabio/branches/v0.1.2/#egg=fabio-0.1.2'],
    'platforms': ['Linux', 'OSX'],
    'zip_safe': False,
    'test_suite': "nose.collector",
    'description': "Code for Structure Determination",
    'long_description': """ODIN is a simulation toolpackage for producing
models of biomolecular structures consistent with a large set of experimental
data."""}


# ------------------------------------------------------------------------------
# HELPER FUNCTIONS -- path finding, git, python version, readthedocs
# 

class bcolors:
    HEADER = '\033[95m'
    OKBLUE = '\033[94m'
    OKGREEN = '\033[92m'
    WARNING = '\033[93m'
    FAIL = '\033[91m'
    ENDC = '\033[0m'
    
    
def print_warning(string):
    print bcolors.WARNING + string + bcolors.ENDC
    

def find_in_path(name, path):
    "Find a file in a search path"
    #adapted fom http://code.activestate.com/recipes/52224-find-a-file-given-a-search-path/
    for dir in path.split(os.pathsep):
        binpath = pjoin(dir, name)
        if os.path.exists(binpath):
            return os.path.abspath(binpath)
    return None
    

# Obtain the numpy include directory. This logic works across numpy versions.
try:
    numpy_include = numpy.get_include()
except AttributeError:
    numpy_include = numpy.get_numpy_include()


def git_version():
    """
    Return the git revision as a string.
    Copied from numpy setup.py
    """
    
    def _minimal_ext_cmd(cmd):
        # construct minimal environment
        env = {}
        for k in ['SYSTEMROOT', 'PATH']:
            v = os.environ.get(k)
            if v is not None:
                env[k] = v
        # LANGUAGE is used on win32
        env['LANGUAGE'] = 'C'
        env['LANG'] = 'C'
        env['LC_ALL'] = 'C'
        out = subprocess.Popen(cmd, stdout = subprocess.PIPE, env=env).communicate()[0]
        return out

    try:
        out = _minimal_ext_cmd(['git', 'rev-parse', 'HEAD'])
        GIT_REVISION = out.strip().decode('ascii')
    except OSError:
        GIT_REVISION = "Unknown"

    return GIT_REVISION


# ------------------------------------------------------------------------------
# GPU FUNCTION WRAPPING -- nvcc support
# python distutils doesn't have NVCC by default
# 

def locate_cuda():
    """
    Locate the CUDA environment on the system

    Returns a dict with keys 'home', 'nvcc', 'include', and 'lib64'
    and values giving the absolute path to each directory.

    Starts by looking for the CUDA_HOME env variable. If not found, everything
    is based on finding 'nvcc' in the PATH.
    """

    # first check if the CUDA_HOME env variable is in use
    if 'CUDA_HOME' in os.environ:
        home = os.environ['CUDA_HOME']
        nvcc = pjoin(home, 'bin', 'nvcc')
    else:
        # otherwise, search the PATH for NVCC
        nvcc = find_in_path('nvcc', os.environ['PATH'])
        if nvcc is None:
            print_warning('The nvcc binary could not be located in your $PATH. '
                          'add it to your path, or set $CUDA_HOME.')
            return False
            
        home = os.path.dirname(os.path.dirname(nvcc))

    cudaconfig = {'home':home, 'nvcc':nvcc,
                  'include': pjoin(home, 'include'),
                  'lib64': pjoin(home, 'lib64')}
    print "CUDA config:", cudaconfig
    for k, v in cudaconfig.iteritems():
        if not os.path.exists(v):
            print_warning('The CUDA %s path could not be located in %s' % (k, v))
            return False
    return cudaconfig
    
CUDA = locate_cuda()
if CUDA == False:
    CUDA_SUCCESS = False
else:
    CUDA_SUCCESS = True

def customize_compiler_for_nvcc(self):
    """
    Inject deep into distutils to customize how the dispatch
    to gcc/nvcc works.

    If you subclass UnixCCompiler, it's not trivial to get your subclass
    injected in, and still have the right customizations (i.e.
    distutils.sysconfig.customize_compiler) run on it. So instead of going
    the OO route, I have this. Note, it's kindof like a wierd functional
    subclassing going on.
    """
    
    # tell the compiler it can processes .cu
    self.src_extensions.append('.cu')

    # save references to the default compiler_so and _comple methods
    default_compiler_so = self.compiler_so
    super = self._compile

    # now redefine the _compile method. This gets executed for each
    # object but distutils doesn't have the ability to change compilers
    # based on source extension: we add it.
    def _compile(obj, src, ext, cc_args, extra_postargs, pp_opts):
        if os.path.splitext(src)[1] == '.cu':
            # use the cuda for .cu files
            self.set_executable('compiler_so', CUDA['nvcc'])
            # use only a subset of the extra_postargs, which are 1-1 translated
            # from the extra_compile_args in the Extension class
            postargs = extra_postargs['nvcc']
        else:
            postargs = extra_postargs['gcc']

        super(obj, src, ext, cc_args, postargs, pp_opts)
        # reset the default compiler_so, which we might have changed for cuda
        self.compiler_so = default_compiler_so

    # inject our redefined _compile method into the class
    self._compile = _compile


class custom_build_ext(build_ext):
    def build_extensions(self):
        customize_compiler_for_nvcc(self.compiler)
        build_ext.build_extensions(self)

# -----------------------------------------------------------------------------
# INSTALL C/C++ EXTENSIONS
# gpuscatter, cpuscatter, interp
# 


# openmp
if '--no-openmp' in sys.argv[2:]:
    sys.argv.remove('--no-openmp')
    omp_compile = ['-DNO_OMP']
    omp_link    = []
    print_warning('set --no-openmp, disabling OPENMP support')
else:
    omp_compile = ['-fopenmp']
    omp_link    = ['-lgomp']


if CUDA:
    print "Attempting to install GPU functionality"
    gpuscatter = Extension('odin._gpuscatter',
                        sources=['src/scatter/gpuscatter_wrap.pyx', 'src/scatter/_gpuscatter.cu'],
                        extra_compile_args={'gcc': ['--fast-math', '-O3', '-fPIC', '-Wall'] + omp_compile,
                                            'g++': ['--fast-math', '-O3', '-fPIC', '-Wall'] + omp_compile,
                                            'nvcc': ['-use_fast_math', '-arch=sm_20', '--ptxas-options=-v', 
                                                     '-c', '--compiler-options', "'-fPIC'"]},
                        library_dirs=[CUDA['lib64']],
                        libraries=['cudart'],
                        runtime_library_dirs=['/usr/lib', '/usr/local/lib', CUDA['lib64']],
                        extra_link_args = ['-lstdc++', '-lm'] + omp_link,
                        include_dirs = [numpy_include, 'src/scatter', CUDA['include']],
                        language='c++')

else:
    gpuscatter = None

cpuscatter = Extension('odin._cpuscatter',
                    sources=['src/scatter/cpuscatter_wrap.pyx', 'src/scatter/_cpuscatter.cpp'],
                    extra_compile_args={'gcc': ['--fast-math', '-O3', '-fPIC', '-Wall'] + omp_compile,
                                        'g++': ['--fast-math', '-O3', '-fPIC', '-Wall', '-mmacosx-version-min=10.6'] + omp_compile},
                    runtime_library_dirs=['/usr/lib', '/usr/local/lib'],
                    extra_link_args = ['-lstdc++', '-lm'] + omp_link,
                    include_dirs = [numpy_include, 'src/scatter'],
                    language='c++')
                    
<<<<<<< HEAD
misc = Extension('odin.misc_ext',
                    sources=['src/misc/misc_wrap.pyx', 'src/misc/solidangle.cpp'],
                    extra_compile_args={'gcc': ['--fast-math', '-O3', '-fPIC', '-Wall'] + omp_compile,
                                        'g++': ['--fast-math', '-O3', '-fPIC', '-Wall', '-mmacosx-version-min=10.6'] + omp_compile},
                    runtime_library_dirs=['/usr/lib', '/usr/local/lib'],
                    extra_link_args = ['-lstdc++', '-lm'] + omp_link,
                    include_dirs = [numpy_include, 'src/scatter'],
                    language='c++')
=======
corr = Extension('odin.corr',
                     sources=['src/corr/correlate.pyx', 'src/corr/corr.cpp'],
                     extra_compile_args={'gcc': ['--fast-math', '-O3', '-fPIC', '-Wall'],
                                         'g++': ['--fast-math', '-O3', '-fPIC', '-Wall']},
                     runtime_library_dirs=['/usr/lib', '/usr/local/lib'],
                     extra_link_args = ['-lstdc++', '-lm'],
                     include_dirs = [numpy_include, 'src/corr'],
                     language='c++')
>>>>>>> f8cdedcd



metadata['packages']     = ['odin', 'odin.scripts', 'odin.xray']
metadata['package_dir']  = {'odin' :         'src/python',
                            'odin.scripts' : 'scripts',
                            'odin.xray' :    'src/python/xray'}

<<<<<<< HEAD
metadata['ext_modules']  = [cpuscatter, misc]
=======
metadata['ext_modules']  = [cpuscatter, corr]
>>>>>>> f8cdedcd
if gpuscatter:
    metadata['ext_modules'].append(gpuscatter)
    
metadata['scripts']      = [s for s in glob('scripts/*') if not s.endswith('__.py')]
metadata['data_files']   = [('reference', glob('./reference/*'))]
metadata['cmdclass']     = {'build_ext': custom_build_ext}

# ------------------------------------------------------------------------------
#
# Finally, print a warning at the *end* of the build if something fails
#

def print_warnings():
        
    if not CUDA_SUCCESS:
        print 
        print '*'*65
        print '* WARNING : CUDA/GPU SUPPORT'
        print '* --------------------------'
        print '* Could not install one or more CUDA/GPU features. Look for'
        print '* warnings in the setup.py output (above) for more details. ODIN'
        print '* will function without any GPU-acceleration. EVERYTHING WILL STILL'
        print '* WORK -- just certain things will be a bit slower. Note that for  '
        print '* successful installation of GPU support, you must have an nVidia'
        print '* Fermi-class GPU (or better) and the CUDA toolkit installed. See'
        print '* the nVidia website for more details.'
        print '*'*65
        
    try:
        import pyfftw
    except:
        print 
        print '*'*65
        print '* WARNING : PYFFTW SUPPORT'
        print '* --------------------------'
        print '* Could not load the pyfftw package, EVERYTHING WILL STILL'
        print '* WORK -- just certain things will be a bit slower. Install FFTW'
        print '* and pyfftw if you wish to accelerate any calculation involving '
        print '* FFTs, most notably correlation computations.'
        print '* (https://pypi.python.org/pypi/pyFFTW)'
        print '* (http://www.fftw.org/)'
        print '*'*65
     
    print "\n"

if __name__ == '__main__':
    setup(**metadata) # ** will unpack dictionary 'metadata' providing the values as arguments
    print_warnings()<|MERGE_RESOLUTION|>--- conflicted
+++ resolved
@@ -248,7 +248,7 @@
                     include_dirs = [numpy_include, 'src/scatter'],
                     language='c++')
                     
-<<<<<<< HEAD
+
 misc = Extension('odin.misc_ext',
                     sources=['src/misc/misc_wrap.pyx', 'src/misc/solidangle.cpp'],
                     extra_compile_args={'gcc': ['--fast-math', '-O3', '-fPIC', '-Wall'] + omp_compile,
@@ -257,7 +257,7 @@
                     extra_link_args = ['-lstdc++', '-lm'] + omp_link,
                     include_dirs = [numpy_include, 'src/scatter'],
                     language='c++')
-=======
+
 corr = Extension('odin.corr',
                      sources=['src/corr/correlate.pyx', 'src/corr/corr.cpp'],
                      extra_compile_args={'gcc': ['--fast-math', '-O3', '-fPIC', '-Wall'],
@@ -266,8 +266,6 @@
                      extra_link_args = ['-lstdc++', '-lm'],
                      include_dirs = [numpy_include, 'src/corr'],
                      language='c++')
->>>>>>> f8cdedcd
-
 
 
 metadata['packages']     = ['odin', 'odin.scripts', 'odin.xray']
@@ -275,11 +273,7 @@
                             'odin.scripts' : 'scripts',
                             'odin.xray' :    'src/python/xray'}
 
-<<<<<<< HEAD
-metadata['ext_modules']  = [cpuscatter, misc]
-=======
-metadata['ext_modules']  = [cpuscatter, corr]
->>>>>>> f8cdedcd
+metadata['ext_modules']  = [cpuscatter, misc, corr]
 if gpuscatter:
     metadata['ext_modules'].append(gpuscatter)
     
